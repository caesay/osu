--- conflicted
+++ resolved
@@ -3,12 +3,9 @@
 
 using System;
 using Foundation;
-<<<<<<< HEAD
+using osu.Framework.Graphics;
 using osu.Framework.Input.Handlers;
 using osu.Framework.iOS.Input;
-=======
-using osu.Framework.Graphics;
->>>>>>> 15446084
 using osu.Game;
 using osu.Game.Overlays.Settings;
 using osu.Game.Updater;
@@ -25,7 +22,11 @@
 
         protected override BatteryInfo CreateBatteryInfo() => new IOSBatteryInfo();
 
-<<<<<<< HEAD
+        protected override Edges SafeAreaOverrideEdges =>
+            // iOS shows a home indicator at the bottom, and adds a safe area to account for this.
+            // Because we have the home indicator (mostly) hidden we don't really care about drawing in this region.
+            Edges.Bottom;
+
         public override SettingsSubsection CreateSettingsSubsectionFor(InputHandler handler)
         {
             switch (handler)
@@ -37,12 +38,6 @@
                     return base.CreateSettingsSubsectionFor(handler);
             }
         }
-=======
-        protected override Edges SafeAreaOverrideEdges =>
-            // iOS shows a home indicator at the bottom, and adds a safe area to account for this.
-            // Because we have the home indicator (mostly) hidden we don't really care about drawing in this region.
-            Edges.Bottom;
->>>>>>> 15446084
 
         private class IOSBatteryInfo : BatteryInfo
         {
