﻿// Copyright (c) 2007-2018 ppy Pty Ltd <contact@ppy.sh>.
// Licensed under the MIT Licence - https://raw.githubusercontent.com/ppy/osu/master/LICENCE

using System;
using System.Collections.Generic;
using System.Linq;
using osu.Game.Beatmaps;
using osu.Game.Rulesets.Catch.Objects;
using osu.Game.Rulesets.Catch.UI;
using osu.Game.Rulesets.Objects.Types;
using OpenTK;
using osu.Game.Rulesets.Catch.MathUtils;

namespace osu.Game.Rulesets.Catch.Beatmaps
{
    public class CatchBeatmapProcessor : BeatmapProcessor
    {
        public const int RNG_SEED = 1337;

        public CatchBeatmapProcessor(IBeatmap beatmap)
            : base(beatmap)
        {
        }

        public override void PostProcess()
        {
            base.PostProcess();

            applyPositionOffsets();

            initialiseHyperDash((List<CatchHitObject>)Beatmap.HitObjects);

            int index = 0;
            foreach (var obj in Beatmap.HitObjects.OfType<CatchHitObject>())
            {
                obj.IndexInBeatmap = index++;
                if (obj.LastInCombo && obj.NestedHitObjects.LastOrDefault() is IHasComboInformation lastNested)
                    lastNested.LastInCombo = true;
            }
        }

<<<<<<< HEAD
=======
        public const int RNG_SEED = 1337;

        private void applyPositionOffsets()
        {
            var rng = new FastRandom(RNG_SEED);
            // todo: HardRock displacement should be applied here

            foreach (var obj in Beatmap.HitObjects)
            {
                switch (obj)
                {
                    case BananaShower bananaShower:
                        foreach (var banana in bananaShower.NestedHitObjects.OfType<Banana>())
                        {
                            banana.X = (float)rng.NextDouble();
                            rng.Next(); // osu!stable retrieved a random banana type
                            rng.Next(); // osu!stable retrieved a random banana rotation
                            rng.Next(); // osu!stable retrieved a random banana colour
                        }
                        break;
                    case JuiceStream juiceStream:
                        foreach (var nested in juiceStream.NestedHitObjects)
                        {
                            var hitObject = (CatchHitObject)nested;
                            if (hitObject is TinyDroplet)
                                hitObject.X += rng.Next(-20, 20) / CatchPlayfield.BASE_WIDTH;
                            else if (hitObject is Droplet)
                                rng.Next(); // osu!stable retrieved a random droplet rotation
                            hitObject.X = MathHelper.Clamp(hitObject.X, 0, 1);
                        }
                        break;
                }
            }
        }

>>>>>>> 4b89ae23
        private void initialiseHyperDash(List<CatchHitObject> objects)
        {
            // todo: add difficulty adjust.
            double halfCatcherWidth = CatcherArea.CATCHER_SIZE * (objects.FirstOrDefault()?.Scale ?? 1) / CatchPlayfield.BASE_WIDTH / 2;

            int lastDirection = 0;
            double lastExcess = halfCatcherWidth;

            int objCount = objects.Count;

            for (int i = 0; i < objCount - 1; i++)
            {
                CatchHitObject currentObject = objects[i];

                // not needed?
                // if (currentObject is TinyDroplet) continue;

                CatchHitObject nextObject = objects[i + 1];

                // while (nextObject is TinyDroplet)
                // {
                //     if (++i == objCount - 1) break;
                //     nextObject = objects[i + 1];
                // }

                int thisDirection = nextObject.X > currentObject.X ? 1 : -1;
                double timeToNext = nextObject.StartTime - ((currentObject as IHasEndTime)?.EndTime ?? currentObject.StartTime) - 4;
                double distanceToNext = Math.Abs(nextObject.X - currentObject.X) - (lastDirection == thisDirection ? lastExcess : halfCatcherWidth);

                if (timeToNext * CatcherArea.Catcher.BASE_SPEED < distanceToNext)
                {
                    currentObject.HyperDashTarget = nextObject;
                    lastExcess = halfCatcherWidth;
                }
                else
                {
                    //currentObject.DistanceToHyperDash = timeToNext - distanceToNext;
                    lastExcess = MathHelper.Clamp(timeToNext - distanceToNext, 0, halfCatcherWidth);
                }

                lastDirection = thisDirection;
            }
        }

        private void applyPositionOffsets()
        {
            var rng = new FastRandom(RNG_SEED);
            // todo: HardRock displacement should be applied here

            foreach (var obj in Beatmap.HitObjects)
            {
                switch (obj)
                {
                    case BananaShower bananaShower:
                        foreach (var nested in bananaShower.NestedHitObjects)
                        {
                            ((BananaShower.Banana)nested).X = (float)rng.NextDouble();
                            rng.Next(); // osu!stable retrieved a random banana type
                            rng.Next(); // osu!stable retrieved a random banana rotation
                            rng.Next(); // osu!stable retrieved a random banana colour
                        }
                        break;
                    case JuiceStream juiceStream:
                        foreach (var nested in juiceStream.NestedHitObjects)
                        {
                            var hitObject = (CatchHitObject)nested;
                            if (hitObject is TinyDroplet)
                                hitObject.X += rng.Next(-20, 20) / CatchPlayfield.BASE_WIDTH;
                            else if (hitObject is Droplet)
                                rng.Next(); // osu!stable retrieved a random droplet rotation
                            hitObject.X = MathHelper.Clamp(hitObject.X, 0, 1);
                        }
                        break;
                }
            }
        }
    }
}<|MERGE_RESOLUTION|>--- conflicted
+++ resolved
@@ -39,10 +39,6 @@
             }
         }
 
-<<<<<<< HEAD
-=======
-        public const int RNG_SEED = 1337;
-
         private void applyPositionOffsets()
         {
             var rng = new FastRandom(RNG_SEED);
@@ -76,7 +72,6 @@
             }
         }
 
->>>>>>> 4b89ae23
         private void initialiseHyperDash(List<CatchHitObject> objects)
         {
             // todo: add difficulty adjust.
@@ -120,38 +115,5 @@
                 lastDirection = thisDirection;
             }
         }
-
-        private void applyPositionOffsets()
-        {
-            var rng = new FastRandom(RNG_SEED);
-            // todo: HardRock displacement should be applied here
-
-            foreach (var obj in Beatmap.HitObjects)
-            {
-                switch (obj)
-                {
-                    case BananaShower bananaShower:
-                        foreach (var nested in bananaShower.NestedHitObjects)
-                        {
-                            ((BananaShower.Banana)nested).X = (float)rng.NextDouble();
-                            rng.Next(); // osu!stable retrieved a random banana type
-                            rng.Next(); // osu!stable retrieved a random banana rotation
-                            rng.Next(); // osu!stable retrieved a random banana colour
-                        }
-                        break;
-                    case JuiceStream juiceStream:
-                        foreach (var nested in juiceStream.NestedHitObjects)
-                        {
-                            var hitObject = (CatchHitObject)nested;
-                            if (hitObject is TinyDroplet)
-                                hitObject.X += rng.Next(-20, 20) / CatchPlayfield.BASE_WIDTH;
-                            else if (hitObject is Droplet)
-                                rng.Next(); // osu!stable retrieved a random droplet rotation
-                            hitObject.X = MathHelper.Clamp(hitObject.X, 0, 1);
-                        }
-                        break;
-                }
-            }
-        }
     }
 }