--- conflicted
+++ resolved
@@ -94,13 +94,8 @@
     <PackageReference Include="Microsoft.EntityFrameworkCore.Sqlite.Core" Version="2.2.6" />
     <PackageReference Include="Newtonsoft.Json" Version="12.0.3" />
     <PackageReference Include="ppy.osu.Framework" Version="2021.427.0" />
-<<<<<<< HEAD
     <PackageReference Include="SharpCompress" Version="0.28.2" />
-    <PackageReference Include="NUnit" Version="3.12.0" />
-=======
-    <PackageReference Include="SharpCompress" Version="0.28.1" />
     <PackageReference Include="NUnit" Version="3.13.2" />
->>>>>>> 1b3b07d6
     <PackageReference Include="SharpRaven" Version="2.4.0" />
     <PackageReference Include="System.ComponentModel.Annotations" Version="5.0.0" />
     <PackageReference Include="ppy.osu.Framework.NativeLibs" Version="2021.115.0" ExcludeAssets="all" />
