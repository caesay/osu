--- conflicted
+++ resolved
@@ -19,12 +19,8 @@
 {
     public abstract partial class TournamentTestScene : OsuManualInputManagerTestScene
     {
-<<<<<<< HEAD
-        private TournamentMatch match;
-        protected DialogOverlay DialogOverlay;
+        protected DialogOverlay DialogOverlay = null!;
 
-=======
->>>>>>> ec1b0884
         [Cached]
         protected LadderInfo Ladder { get; private set; } = new LadderInfo();
 
