// Copyright (c) ppy Pty Ltd <contact@ppy.sh>. Licensed under the MIT Licence.
// See the LICENCE file in the repository root for full licence text.

using System;
using System.Linq;
using NUnit.Framework;
using osu.Framework.Allocation;
using osu.Framework.Audio;
using osu.Framework.Bindables;
using osu.Framework.Platform;
using osu.Framework.Screens;
using osu.Framework.Testing;
using osu.Game.Beatmaps;
using osu.Game.Online.API;
using osu.Game.Online.Rooms;
using osu.Game.Rulesets;
using osu.Game.Rulesets.Osu;
using osu.Game.Screens.OnlinePlay.Playlists;
using osu.Game.Screens.Play;
using osu.Game.Tests.Beatmaps;
using osu.Game.Tests.Visual.OnlinePlay;
using osu.Game.Users;
using osuTK.Input;

namespace osu.Game.Tests.Visual.Playlists
{
    public class TestScenePlaylistsRoomSubScreen : OnlinePlayTestScene
    {
        private BeatmapManager manager;
        private RulesetStore rulesets;

        private TestPlaylistsRoomSubScreen match;

        [BackgroundDependencyLoader]
        private void load(GameHost host, AudioManager audio)
        {
            Dependencies.Cache(rulesets = new RulesetStore(ContextFactory));
            Dependencies.Cache(manager = new BeatmapManager(LocalStorage, ContextFactory, rulesets, null, audio, Resources, host, Beatmap.Default));

            ((DummyAPIAccess)API).HandleRequest = req =>
            {
                switch (req)
                {
                    case CreateRoomScoreRequest createRoomScoreRequest:
                        createRoomScoreRequest.TriggerSuccess(new APIScoreToken { ID = 1 });
                        return true;
                }

                return false;
            };
        }

        [SetUpSteps]
        public void SetupSteps()
        {
<<<<<<< HEAD
            AddStep("set room", () => SelectedRoom.Value = new Room());
            AddStep("load match", () => LoadScreen(match = new TestPlaylistsRoomSubScreen(SelectedRoom.Value)));
=======
            AddStep("ensure has beatmap", () => manager.Import(new TestBeatmap(new OsuRuleset().RulesetInfo).BeatmapInfo.BeatmapSet).Wait());
            AddStep("load match", () => LoadScreen(match = new TestPlaylistsRoomSubScreen(Room)));
>>>>>>> f547afe6
            AddUntilStep("wait for load", () => match.IsCurrentScreen());
        }

        [Test]
        public void TestLoadSimpleMatch()
        {
            AddStep("set room properties", () =>
            {
                SelectedRoom.Value.RoomID.Value = 1;
                SelectedRoom.Value.Name.Value = "my awesome room";
                SelectedRoom.Value.Host.Value = new User { Id = 2, Username = "peppy" };
                SelectedRoom.Value.RecentParticipants.Add(SelectedRoom.Value.Host.Value);
                SelectedRoom.Value.EndDate.Value = DateTimeOffset.Now.AddMinutes(5);
                SelectedRoom.Value.Playlist.Add(new PlaylistItem
                {
                    Beatmap = { Value = new TestBeatmap(new OsuRuleset().RulesetInfo).BeatmapInfo },
                    Ruleset = { Value = new OsuRuleset().RulesetInfo }
                });
            });

            AddStep("start match", () => match.ChildrenOfType<PlaylistsReadyButton>().First().Click());
            AddUntilStep("player loader loaded", () => Stack.CurrentScreen is PlayerLoader);
        }

        [Test]
        public void TestPlaylistItemSelectedOnCreate()
        {
            AddStep("set room properties", () =>
            {
                SelectedRoom.Value.Name.Value = "my awesome room";
                SelectedRoom.Value.Host.Value = new User { Id = 2, Username = "peppy" };
                SelectedRoom.Value.Playlist.Add(new PlaylistItem
                {
                    Beatmap = { Value = new TestBeatmap(new OsuRuleset().RulesetInfo).BeatmapInfo },
                    Ruleset = { Value = new OsuRuleset().RulesetInfo }
                });
            });

            AddStep("move mouse to create button", () =>
            {
                InputManager.MoveMouseTo(this.ChildrenOfType<PlaylistsMatchSettingsOverlay.CreateRoomButton>().Single());
            });

            AddStep("click", () => InputManager.Click(MouseButton.Left));

            AddAssert("first playlist item selected", () => match.SelectedItem.Value == SelectedRoom.Value.Playlist[0]);
        }

        [Test]
        public void TestBeatmapUpdatedOnReImport()
        {
            BeatmapSetInfo importedSet = null;
            TestBeatmap beatmap = null;

            // this step is required to make sure the further imports actually get online IDs.
            // all the playlist logic relies on online ID matching.
            AddStep("remove all matching online IDs", () =>
            {
                beatmap = new TestBeatmap(new OsuRuleset().RulesetInfo);

                var existing = manager.QueryBeatmapSets(s => s.OnlineBeatmapSetID == beatmap.BeatmapInfo.BeatmapSet.OnlineBeatmapSetID).ToList();

                foreach (var s in existing)
                {
                    s.OnlineBeatmapSetID = null;
                    foreach (var b in s.Beatmaps)
                        b.OnlineBeatmapID = null;
                    manager.Update(s);
                }
            });

            AddStep("import altered beatmap", () =>
            {
                beatmap.BeatmapInfo.BaseDifficulty.CircleSize = 1;

                importedSet = manager.Import(beatmap.BeatmapInfo.BeatmapSet).Result;
            });

            AddStep("load room", () =>
            {
                SelectedRoom.Value.Name.Value = "my awesome room";
                SelectedRoom.Value.Host.Value = new User { Id = 2, Username = "peppy" };
                SelectedRoom.Value.Playlist.Add(new PlaylistItem
                {
                    Beatmap = { Value = importedSet.Beatmaps[0] },
                    Ruleset = { Value = new OsuRuleset().RulesetInfo }
                });
            });

            AddStep("create room", () =>
            {
                InputManager.MoveMouseTo(match.ChildrenOfType<PlaylistsMatchSettingsOverlay.CreateRoomButton>().Single());
                InputManager.Click(MouseButton.Left);
            });

            AddAssert("match has altered beatmap", () => match.Beatmap.Value.Beatmap.BeatmapInfo.BaseDifficulty.CircleSize == 1);

            AddStep("re-import original beatmap", () => manager.Import(new TestBeatmap(new OsuRuleset().RulesetInfo).BeatmapInfo.BeatmapSet).Wait());

            AddAssert("match has original beatmap", () => match.Beatmap.Value.Beatmap.BeatmapInfo.BaseDifficulty.CircleSize != 1);
        }

        private class TestPlaylistsRoomSubScreen : PlaylistsRoomSubScreen
        {
            public new Bindable<PlaylistItem> SelectedItem => base.SelectedItem;

            public new Bindable<WorkingBeatmap> Beatmap => base.Beatmap;

            public TestPlaylistsRoomSubScreen(Room room)
                : base(room)
            {
            }
        }
    }
}<|MERGE_RESOLUTION|>--- conflicted
+++ resolved
@@ -53,13 +53,9 @@
         [SetUpSteps]
         public void SetupSteps()
         {
-<<<<<<< HEAD
             AddStep("set room", () => SelectedRoom.Value = new Room());
+            AddStep("ensure has beatmap", () => manager.Import(new TestBeatmap(new OsuRuleset().RulesetInfo).BeatmapInfo.BeatmapSet).Wait());
             AddStep("load match", () => LoadScreen(match = new TestPlaylistsRoomSubScreen(SelectedRoom.Value)));
-=======
-            AddStep("ensure has beatmap", () => manager.Import(new TestBeatmap(new OsuRuleset().RulesetInfo).BeatmapInfo.BeatmapSet).Wait());
-            AddStep("load match", () => LoadScreen(match = new TestPlaylistsRoomSubScreen(Room)));
->>>>>>> f547afe6
             AddUntilStep("wait for load", () => match.IsCurrentScreen());
         }
 
