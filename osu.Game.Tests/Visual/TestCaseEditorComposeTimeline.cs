--- conflicted
+++ resolved
@@ -15,13 +15,8 @@
     [TestFixture]
     public class TestCaseEditorComposeTimeline : OsuTestCase
     {
-        public override IReadOnlyList<Type> RequiredTypes => new[] { typeof(TimelineArea), typeof(Timeline), typeof(BeatmapWaveformGraph), typeof(TimelineButton) };
+        public override IReadOnlyList<Type> RequiredTypes => new[] { typeof(TimelineArea), typeof(Timeline), typeof(TimelineButton) };
 
-<<<<<<< HEAD
-        private readonly TimelineArea timelineArea;
-
-=======
->>>>>>> 519200c3
         public TestCaseEditorComposeTimeline()
         {
             Children = new Drawable[]
@@ -32,11 +27,7 @@
                     Origin = Anchor.TopCentre,
                     State = Visibility.Visible
                 },
-<<<<<<< HEAD
-                timelineArea = new TimelineArea
-=======
-                new ScrollableTimeline
->>>>>>> 519200c3
+                new TimelineArea
                 {
                     Anchor = Anchor.Centre,
                     Origin = Anchor.Centre,
@@ -45,14 +36,5 @@
                 }
             };
         }
-<<<<<<< HEAD
-
-        [BackgroundDependencyLoader]
-        private void load(OsuGameBase osuGame)
-        {
-            timelineArea.Beatmap.BindTo(osuGame.Beatmap);
-        }
-=======
->>>>>>> 519200c3
     }
 }