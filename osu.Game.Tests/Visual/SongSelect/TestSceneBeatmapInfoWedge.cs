﻿// Copyright (c) ppy Pty Ltd <contact@ppy.sh>. Licensed under the MIT Licence.
// See the LICENCE file in the repository root for full licence text.

using System.Collections.Generic;
using System.Linq;
using JetBrains.Annotations;
using NUnit.Framework;
using osu.Framework.Allocation;
using osu.Framework.Graphics;
using osu.Framework.Graphics.Containers;
using osu.Framework.Testing;
using osu.Game.Beatmaps;
using osu.Game.Graphics.Sprites;
using osu.Game.Rulesets;
using osu.Game.Rulesets.Catch;
using osu.Game.Rulesets.Mania;
using osu.Game.Rulesets.Objects;
using osu.Game.Rulesets.Objects.Legacy;
using osu.Game.Rulesets.Objects.Types;
using osu.Game.Rulesets.Osu;
using osu.Game.Rulesets.Taiko;
using osu.Game.Screens.Select;
using osuTK;

namespace osu.Game.Tests.Visual.SongSelect
{
    [TestFixture]
    public class TestSceneBeatmapInfoWedge : OsuTestScene
    {
        private RulesetStore rulesets;
        private TestBeatmapInfoWedge infoWedge;
        private readonly List<IBeatmap> beatmaps = new List<IBeatmap>();

        [BackgroundDependencyLoader]
        private void load(RulesetStore rulesets)
        {
            this.rulesets = rulesets;
        }

        protected override void LoadComplete()
        {
            base.LoadComplete();

            Add(infoWedge = new TestBeatmapInfoWedge
            {
                Size = new Vector2(0.5f, 245),
                RelativeSizeAxes = Axes.X,
                Margin = new MarginPadding { Top = 20 }
            });

            AddStep("show", () =>
            {
                infoWedge.Show();
                infoWedge.Beatmap = Beatmap.Value;
            });

            // select part is redundant, but wait for load isn't
            selectBeatmap(Beatmap.Value.Beatmap);

            AddWaitStep("wait for select", 3);

            AddStep("hide", () => { infoWedge.Hide(); });

            AddWaitStep("wait for hide", 3);

            AddStep("show", () => { infoWedge.Show(); });

            foreach (var rulesetInfo in rulesets.AvailableRulesets)
            {
                var instance = rulesetInfo.CreateInstance();
                var testBeatmap = createTestBeatmap(rulesetInfo);

                beatmaps.Add(testBeatmap);

                AddStep("set ruleset", () => Ruleset.Value = rulesetInfo);

                selectBeatmap(testBeatmap);

                testBeatmapLabels(instance);

                switch (instance)
                {
                    case OsuRuleset _:
                        testInfoLabels(5);
                        break;

                    case TaikoRuleset _:
                        testInfoLabels(5);
                        break;

                    case CatchRuleset _:
                        testInfoLabels(5);
                        break;

                    case ManiaRuleset _:
                        testInfoLabels(4);
                        break;

                    default:
                        testInfoLabels(2);
                        break;
                }
            }
        }

        private void testBeatmapLabels(Ruleset ruleset)
        {
            AddAssert("check version", () => infoWedge.Info.VersionLabel.Current.Value == $"{ruleset.ShortName}Version");
            AddAssert("check title", () => infoWedge.Info.TitleLabel.Current.Value == $"{ruleset.ShortName}Source — {ruleset.ShortName}Title");
            AddAssert("check artist", () => infoWedge.Info.ArtistLabel.Current.Value == $"{ruleset.ShortName}Artist");
            AddAssert("check author", () => infoWedge.Info.MapperContainer.ChildrenOfType<OsuSpriteText>().Any(s => s.Current.Value == $"{ruleset.ShortName}Author"));
        }

        private void testInfoLabels(int expectedCount)
        {
            AddAssert("check info labels exists", () => infoWedge.Info.ChildrenOfType<BeatmapInfoWedge.WedgeInfoText.InfoLabel>().Any());
            AddAssert("check info labels count", () => infoWedge.Info.ChildrenOfType<BeatmapInfoWedge.WedgeInfoText.InfoLabel>().Count() == expectedCount);
        }

        [Test]
        public void TestNullBeatmap()
        {
            selectBeatmap(null);
            AddAssert("check empty version", () => string.IsNullOrEmpty(infoWedge.Info.VersionLabel.Current.Value));
            AddAssert("check default title", () => infoWedge.Info.TitleLabel.Current.Value == Beatmap.Default.BeatmapInfo.Metadata.Title);
            AddAssert("check default artist", () => infoWedge.Info.ArtistLabel.Current.Value == Beatmap.Default.BeatmapInfo.Metadata.Artist);
<<<<<<< HEAD
            AddAssert("check empty author", () => !infoWedge.Info.MapperContainer.ChildrenOfType<OsuSpriteText>().Any());
            AddAssert("check no info labels", () => !infoWedge.Info.ChildrenOfType<BeatmapInfoWedge.BufferedWedgeInfo.InfoLabel>().Any());
=======
            AddAssert("check empty author", () => !infoWedge.Info.MapperContainer.Children.Any());
            AddAssert("check no info labels", () => !infoWedge.Info.ChildrenOfType<BeatmapInfoWedge.WedgeInfoText.InfoLabel>().Any());
>>>>>>> fc04b88e
        }

        [Test]
        public void TestTruncation()
        {
            selectBeatmap(createLongMetadata());
        }

        private void selectBeatmap([CanBeNull] IBeatmap b)
        {
            Container containerBefore = null;

            AddStep($"select {b?.Metadata.Title ?? "null"} beatmap", () =>
            {
                containerBefore = infoWedge.DisplayedContent;
                infoWedge.Beatmap = Beatmap.Value = b == null ? Beatmap.Default : CreateWorkingBeatmap(b);
            });

            AddUntilStep("wait for async load", () => infoWedge.DisplayedContent != containerBefore);
        }

        private IBeatmap createTestBeatmap(RulesetInfo ruleset)
        {
            List<HitObject> objects = new List<HitObject>();
            for (double i = 0; i < 50000; i += 1000)
                objects.Add(new TestHitObject { StartTime = i });

            return new Beatmap
            {
                BeatmapInfo = new BeatmapInfo
                {
                    Metadata = new BeatmapMetadata
                    {
                        AuthorString = $"{ruleset.ShortName}Author",
                        Artist = $"{ruleset.ShortName}Artist",
                        Source = $"{ruleset.ShortName}Source",
                        Title = $"{ruleset.ShortName}Title"
                    },
                    Ruleset = ruleset,
                    StarDifficulty = 6,
                    Version = $"{ruleset.ShortName}Version",
                    BaseDifficulty = new BeatmapDifficulty()
                },
                HitObjects = objects
            };
        }

        private IBeatmap createLongMetadata()
        {
            return new Beatmap
            {
                BeatmapInfo = new BeatmapInfo
                {
                    Metadata = new BeatmapMetadata
                    {
                        AuthorString = "WWWWWWWWWWWWWWW",
                        Artist = "Verrrrrrrrrrrrrrrrrrrrrrrrrrrrrrrrrrrrrrrrrrrrrrrrrrrrrrrrrrrrry long Artist",
                        Source = "Verrrrry long Source",
                        Title = "Verrrrry long Title"
                    },
                    Version = "Verrrrrrrrrrrrrrrrrrrrrrrrrrrrry long Version",
                    Status = BeatmapSetOnlineStatus.Graveyard,
                },
            };
        }

        private class TestBeatmapInfoWedge : BeatmapInfoWedge
        {
            public new Container DisplayedContent => base.DisplayedContent;

            public new WedgeInfoText Info => base.Info;
        }

        private class TestHitObject : ConvertHitObject, IHasPosition
        {
            public float X => 0;
            public float Y => 0;
            public Vector2 Position { get; } = Vector2.Zero;
        }
    }
}<|MERGE_RESOLUTION|>--- conflicted
+++ resolved
@@ -124,13 +124,8 @@
             AddAssert("check empty version", () => string.IsNullOrEmpty(infoWedge.Info.VersionLabel.Current.Value));
             AddAssert("check default title", () => infoWedge.Info.TitleLabel.Current.Value == Beatmap.Default.BeatmapInfo.Metadata.Title);
             AddAssert("check default artist", () => infoWedge.Info.ArtistLabel.Current.Value == Beatmap.Default.BeatmapInfo.Metadata.Artist);
-<<<<<<< HEAD
             AddAssert("check empty author", () => !infoWedge.Info.MapperContainer.ChildrenOfType<OsuSpriteText>().Any());
-            AddAssert("check no info labels", () => !infoWedge.Info.ChildrenOfType<BeatmapInfoWedge.BufferedWedgeInfo.InfoLabel>().Any());
-=======
-            AddAssert("check empty author", () => !infoWedge.Info.MapperContainer.Children.Any());
             AddAssert("check no info labels", () => !infoWedge.Info.ChildrenOfType<BeatmapInfoWedge.WedgeInfoText.InfoLabel>().Any());
->>>>>>> fc04b88e
         }
 
         [Test]
