--- conflicted
+++ resolved
@@ -277,14 +277,9 @@
                     sequence.ScaleTo(Scale * 0.8f, 320, Easing.In);
                     break;
             }
-<<<<<<< HEAD
 
             if (state != ArmedState.Idle)
                 Schedule(() => NestedHitObjects.Where(t => !t.IsHit).OfType<DrawableSpinnerTick>().ForEach(t => t.TriggerResult(HitResult.Miss)));
-
-            Expire();
-=======
->>>>>>> 5be8a1b5
         }
     }
 }