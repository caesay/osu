﻿// Copyright (c) ppy Pty Ltd <contact@ppy.sh>. Licensed under the MIT Licence.
// See the LICENCE file in the repository root for full licence text.

using System;
using osu.Game.Rulesets.Difficulty.Preprocessing;
using osu.Game.Rulesets.Mods;
using osu.Game.Rulesets.Osu.Difficulty.Preprocessing;
using osu.Game.Rulesets.Osu.Objects;
using osu.Framework.Utils;

namespace osu.Game.Rulesets.Osu.Difficulty.Skills
{
    /// <summary>
    /// Represents the skill required to correctly aim at every object in the map with a uniform CircleSize and normalized distances.
    /// </summary>
    public class Aim : OsuStrainSkill
    {
        public Aim(Mod[] mods)
            : base(mods)
        {
        }

        protected override int HistoryLength => 2;

        private const double wide_angle_multiplier = 1.5;
        private const double acute_angle_multiplier = 1.5;
<<<<<<< HEAD
        private const double slider_multiplier = 1.75;
        private const double vel_change_multiplier = 0.75;
=======
        private const double slider_multiplier = 2.5;
>>>>>>> e3a0e474

        private double currentStrain = 1;

        private double skillMultiplier => 23.25;
        private double strainDecayBase => 0.15;

        private double strainValueOf(DifficultyHitObject current)
        {
            if (current.BaseObject is Spinner || Previous.Count <= 1 || Previous[0].BaseObject is Spinner)
                return 0;

            var osuCurrObj = (OsuDifficultyHitObject)current;
            var osuPrevObj = (OsuDifficultyHitObject)Previous[0];
            var osuLastObj = (OsuDifficultyHitObject)Previous[1];

            double currVelocity = osuCurrObj.JumpDistance / osuCurrObj.StrainTime; // Start with the base distance / time

            if (osuPrevObj.BaseObject is Slider) // If object is a slider
            {
                double movementVelocity = osuCurrObj.MovementDistance / osuCurrObj.MovementTime; // calculate the movement velocity from slider end to next note
                double travelVelocity = osuCurrObj.TravelDistance / osuCurrObj.TravelTime; // calculate the slider velocity from slider head to lazy end.

                currVelocity = Math.Max(currVelocity, movementVelocity + travelVelocity); // take the larger total combined velocity.
            }

            double prevVelocity = osuPrevObj.JumpDistance / osuPrevObj.StrainTime; // do the same for the previous velocity.

            if (osuLastObj.BaseObject is Slider)
            {
                double movementVelocity = osuPrevObj.MovementDistance / osuPrevObj.MovementTime;
                double travelVelocity = osuPrevObj.TravelDistance / osuPrevObj.TravelTime;

                prevVelocity = Math.Max(prevVelocity, movementVelocity + travelVelocity);
            }

            double angleBonus = 0;
            double sliderBonus = 0;
            double velChangeBonus = 0;

            double aimStrain = currVelocity; // Start strain with regular velocity.

            if (Precision.AlmostEquals(osuCurrObj.StrainTime, osuPrevObj.StrainTime, 10)) // If rhythms are the same.
            {
                if (osuCurrObj.Angle != null && osuPrevObj.Angle != null)
                {
                    double currAngle = osuCurrObj.Angle.Value;
                    double prevAngle = osuPrevObj.Angle.Value;

                    // Rewarding angles, take the smaller velocity as base.
                    angleBonus = Math.Min(currVelocity, prevVelocity);

                    double wideAngleBonus = calcWideAngleBonus(currAngle);
                    double acuteAngleBonus = calcAcuteAngleBonus(currAngle);

                    if (osuCurrObj.StrainTime > 100) // Only buff deltaTime exceeding 300 bpm 1/2.
                        acuteAngleBonus = 0;
                    else
                        acuteAngleBonus *= calcAcuteAngleBonus(prevAngle) // Multiply by previous angle, we don't want to buff unless this is a wiggle type pattern.
                                            * Math.Min(angleBonus, 125 / osuCurrObj.StrainTime) // The maximum velocity we buff is equal to 125 / strainTime
                                            * Math.Pow(Math.Sin(Math.PI / 2 * Math.Min(1, (100 - osuCurrObj.StrainTime) / 25)), 2) // scale buff from 150 bpm 1/4 to 200 bpm 1/4
                                            * Math.Pow(Math.Sin(Math.PI / 2 * (Math.Min(100, osuCurrObj.JumpDistance) - 50) / 50), 2); // Buff distance exceeding 50 (radius) up to 100 (diameter).

                    wideAngleBonus *= angleBonus * (1 - Math.Pow(calcWideAngleBonus(prevAngle), 3)); // Penalize wide angles if they're repeated, reducing the penalty as the prevAngle gets more acute.

                    angleBonus = acuteAngleBonus * acute_angle_multiplier + wideAngleBonus * wide_angle_multiplier; // add the anglebuffs together.
                }
            }

            if (Math.Max(prevVelocity, currVelocity) != 0)
            {
                velChangeBonus = Math.Max(Math.Abs(prevVelocity - currVelocity) // reward for % distance slowed down compared to previous, paying attention to not award overlap
                                          * Math.Pow(Math.Sin(Math.PI / 2 * Math.Min(1, osuCurrObj.JumpDistance / 100)), 2) // do not award overlap
                                          * Math.Pow(Math.Sin(Math.PI / 2 * Math.Abs(prevVelocity - currVelocity) / Math.Max(prevVelocity, currVelocity)), 2), // scale with ratio of difference compared to max
                                          Math.Min(125 / Math.Min(osuCurrObj.StrainTime, osuPrevObj.StrainTime), Math.Abs(prevVelocity - currVelocity)) // reward for % distance up to 125 / strainTime for overlaps where velocity is still changing.
                                          * Math.Pow(Math.Sin(Math.PI / 2 * Math.Abs(prevVelocity - currVelocity) / Math.Max(prevVelocity, currVelocity)), 2)); // scale with ratio of difference compared to max

                velChangeBonus *= Math.Pow(Math.Min(osuCurrObj.StrainTime, osuPrevObj.StrainTime) / Math.Max(osuCurrObj.StrainTime, osuPrevObj.StrainTime), 2); // penalize for rhythm changes.
            }

            if (osuCurrObj.TravelTime != 0)
            {
                sliderBonus = osuCurrObj.TravelDistance / osuCurrObj.TravelTime; // add some slider rewards
            }

            aimStrain += Math.Max(angleBonus, velChangeBonus * vel_change_multiplier); // Add in angle bonus or velchange bonus, whichever is larger.
            aimStrain += sliderBonus * slider_multiplier; // Add in additional slider velocity.

            return aimStrain;
        }

        private double calcWideAngleBonus(double angle) => Math.Pow(Math.Sin(3.0 / 4 * (Math.Min(5.0 / 6 * Math.PI, Math.Max(Math.PI / 6, angle)) - Math.PI / 6)), 2);

        private double calcAcuteAngleBonus(double angle) => 1 - calcWideAngleBonus(angle);

        private double applyDiminishingExp(double val) => Math.Pow(val, 0.99);

        private double strainDecay(double ms) => Math.Pow(strainDecayBase, ms / 1000);

        protected override double CalculateInitialStrain(double time) => currentStrain * strainDecay(time - Previous[0].StartTime);

        protected override double StrainValueAt(DifficultyHitObject current)
        {
            currentStrain *= strainDecay(current.DeltaTime);
            currentStrain += strainValueOf(current) * skillMultiplier;

            return currentStrain;
        }
    }
}<|MERGE_RESOLUTION|>--- conflicted
+++ resolved
@@ -24,12 +24,8 @@
 
         private const double wide_angle_multiplier = 1.5;
         private const double acute_angle_multiplier = 1.5;
-<<<<<<< HEAD
-        private const double slider_multiplier = 1.75;
+        private const double slider_multiplier = 2.5;
         private const double vel_change_multiplier = 0.75;
-=======
-        private const double slider_multiplier = 2.5;
->>>>>>> e3a0e474
 
         private double currentStrain = 1;
 
