--- conflicted
+++ resolved
@@ -8,7 +8,6 @@
 using osu.Framework.Graphics;
 using osu.Framework.Graphics.Cursor;
 using osu.Game.Graphics.Cursor;
-using osu.Game.Rulesets.Osu.Configuration;
 using osu.Game.Rulesets.Osu.UI.Cursor;
 using osu.Game.Rulesets.UI;
 using osu.Game.Tests.Visual;
@@ -22,21 +21,7 @@
 
         public override IReadOnlyList<Type> RequiredTypes => new[] { typeof(CursorTrail) };
 
-<<<<<<< HEAD
-        protected override IReadOnlyDependencyContainer CreateChildDependencies(IReadOnlyDependencyContainer parent)
-        {
-            var dependencies = new DependencyContainer(base.CreateChildDependencies(parent));
-
-            var configCache = dependencies.Get<RulesetConfigCache>();
-            dependencies.CacheAs((OsuConfigManager)configCache.GetConfigFor(new OsuRuleset()));
-
-            return dependencies;
-        }
-
-        public CursorContainer Cursor => cursor;
-=======
         public CursorContainer Cursor => cursorContainer;
->>>>>>> 224c8d0f
 
         public bool ProvidingUserCursor => true;
 
