--- conflicted
+++ resolved
@@ -52,11 +52,7 @@
   </ItemGroup>
   <ItemGroup>
     <PackageReference Include="ppy.osu.Game.Resources" Version="2021.918.0" />
-<<<<<<< HEAD
-    <PackageReference Include="ppy.osu.Framework.Android" Version="2021.920.0" />
-=======
     <PackageReference Include="ppy.osu.Framework.Android" Version="2021.924.0" />
->>>>>>> 671fe772
   </ItemGroup>
   <ItemGroup Label="Transitive Dependencies">
     <!-- Realm needs to be directly referenced in all Xamarin projects, as it will not pull in its transitive dependencies otherwise. -->
