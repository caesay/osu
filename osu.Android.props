--- conflicted
+++ resolved
@@ -51,12 +51,7 @@
     <Reference Include="Java.Interop" />
   </ItemGroup>
   <ItemGroup>
-<<<<<<< HEAD
     <PackageReference Include="ppy.osu.Game.Resources" Version="2020.904.0" />
-    <PackageReference Include="ppy.osu.Framework.Android" Version="2020.903.0" />
-=======
-    <PackageReference Include="ppy.osu.Game.Resources" Version="2020.903.0" />
     <PackageReference Include="ppy.osu.Framework.Android" Version="2020.904.0" />
->>>>>>> 639a8083
   </ItemGroup>
 </Project>