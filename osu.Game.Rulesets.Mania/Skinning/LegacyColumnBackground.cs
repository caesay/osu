// Copyright (c) ppy Pty Ltd <contact@ppy.sh>. Licensed under the MIT Licence.
// See the LICENCE file in the repository root for full licence text.

using osu.Framework.Allocation;
using osu.Framework.Bindables;
using osu.Framework.Graphics;
using osu.Framework.Graphics.Containers;
using osu.Framework.Graphics.Sprites;
using osu.Framework.Input.Bindings;
using osu.Game.Rulesets.UI.Scrolling;
using osu.Game.Skinning;
using osuTK;
using osuTK.Graphics;

namespace osu.Game.Rulesets.Mania.Skinning
{
    public class LegacyColumnBackground : LegacyManiaColumnElement, IKeyBindingHandler<ManiaAction>
    {
        private readonly IBindable<ScrollingDirection> direction = new Bindable<ScrollingDirection>();

        private Container lightContainer;
        private Sprite light;

        public LegacyColumnBackground()
        {
            RelativeSizeAxes = Axes.Both;
        }

        [BackgroundDependencyLoader]
        private void load(ISkinSource skin, IScrollingInfo scrollingInfo)
        {
            string lightImage = skin.GetManiaSkinConfig<string>(LegacyManiaSkinConfigurationLookups.LightImage)?.Value
                                ?? "mania-stage-light";

            float lightPosition = GetColumnSkinConfig<float>(skin, LegacyManiaSkinConfigurationLookups.LightPosition)?.Value
                                  ?? 0;

            Color4 lightColour = GetColumnSkinConfig<Color4>(skin, LegacyManiaSkinConfigurationLookups.ColumnLightColour)?.Value
                                 ?? Color4.White;

            InternalChildren = new[]
            {
<<<<<<< HEAD
                LegacyColourCompatibility.ApplyWithDoubledAlpha(new Box
                {
                    RelativeSizeAxes = Axes.Both
                }, backgroundColour),
                new Container
                {
                    RelativeSizeAxes = Axes.Y,
                    Width = leftLineWidth,
                    Scale = new Vector2(0.740f, 1),
                    Alpha = hasLeftLine ? 1 : 0,
                    Child = LegacyColourCompatibility.ApplyWithDoubledAlpha(new Box
                    {
                        RelativeSizeAxes = Axes.Both
                    }, lineColour)
                },
                new Container
                {
                    Anchor = Anchor.TopRight,
                    Origin = Anchor.TopRight,
                    RelativeSizeAxes = Axes.Y,
                    Width = rightLineWidth,
                    Scale = new Vector2(0.740f, 1),
                    Alpha = hasRightLine ? 1 : 0,
                    Child = LegacyColourCompatibility.ApplyWithDoubledAlpha(new Box
                    {
                        RelativeSizeAxes = Axes.Both
                    }, lineColour)
                },
=======
>>>>>>> 30e4be80
                lightContainer = new Container
                {
                    Origin = Anchor.BottomCentre,
                    RelativeSizeAxes = Axes.Both,
                    Padding = new MarginPadding { Bottom = lightPosition },
                    Child = light = new Sprite
                    {
                        Anchor = Anchor.BottomCentre,
                        Origin = Anchor.BottomCentre,
                        Colour = LegacyColourCompatibility.DisallowZeroAlpha(lightColour),
                        Texture = skin.GetTexture(lightImage),
                        RelativeSizeAxes = Axes.X,
                        Width = 1,
                        Alpha = 0
                    }
                }
            };

            direction.BindTo(scrollingInfo.Direction);
            direction.BindValueChanged(onDirectionChanged, true);
        }

        private void onDirectionChanged(ValueChangedEvent<ScrollingDirection> direction)
        {
            if (direction.NewValue == ScrollingDirection.Up)
            {
                lightContainer.Anchor = Anchor.TopCentre;
                lightContainer.Scale = new Vector2(1, -1);
            }
            else
            {
                lightContainer.Anchor = Anchor.BottomCentre;
                lightContainer.Scale = Vector2.One;
            }
        }

        public bool OnPressed(ManiaAction action)
        {
            if (action == Column.Action.Value)
            {
                light.FadeIn();
                light.ScaleTo(Vector2.One);
            }

            return false;
        }

        public void OnReleased(ManiaAction action)
        {
            // Todo: Should be 400 * 100 / CurrentBPM
            const double animation_length = 250;

            if (action == Column.Action.Value)
            {
                light.FadeTo(0, animation_length);
                light.ScaleTo(new Vector2(1, 0), animation_length);
            }
        }
    }
}<|MERGE_RESOLUTION|>--- conflicted
+++ resolved
@@ -40,37 +40,6 @@
 
             InternalChildren = new[]
             {
-<<<<<<< HEAD
-                LegacyColourCompatibility.ApplyWithDoubledAlpha(new Box
-                {
-                    RelativeSizeAxes = Axes.Both
-                }, backgroundColour),
-                new Container
-                {
-                    RelativeSizeAxes = Axes.Y,
-                    Width = leftLineWidth,
-                    Scale = new Vector2(0.740f, 1),
-                    Alpha = hasLeftLine ? 1 : 0,
-                    Child = LegacyColourCompatibility.ApplyWithDoubledAlpha(new Box
-                    {
-                        RelativeSizeAxes = Axes.Both
-                    }, lineColour)
-                },
-                new Container
-                {
-                    Anchor = Anchor.TopRight,
-                    Origin = Anchor.TopRight,
-                    RelativeSizeAxes = Axes.Y,
-                    Width = rightLineWidth,
-                    Scale = new Vector2(0.740f, 1),
-                    Alpha = hasRightLine ? 1 : 0,
-                    Child = LegacyColourCompatibility.ApplyWithDoubledAlpha(new Box
-                    {
-                        RelativeSizeAxes = Axes.Both
-                    }, lineColour)
-                },
-=======
->>>>>>> 30e4be80
                 lightContainer = new Container
                 {
                     Origin = Anchor.BottomCentre,
