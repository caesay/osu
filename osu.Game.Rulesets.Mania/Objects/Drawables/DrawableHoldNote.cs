--- conflicted
+++ resolved
@@ -98,13 +98,8 @@
 
         protected override void CheckForResult(bool userTriggered, double timeOffset)
         {
-<<<<<<< HEAD
-            if (tail.AllJudged)
+            if (Tail.AllJudged)
                 ApplyResult(r => r.Type = HitResult.Perfect);
-=======
-            if (Tail.AllJudged)
-                AddJudgement(new HoldNoteJudgement { Result = HitResult.Perfect });
->>>>>>> e2253d38
         }
 
         protected override void Update()
