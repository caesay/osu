--- conflicted
+++ resolved
@@ -1,122 +1,118 @@
-// Copyright (c) 2007-2017 ppy Pty Ltd <contact@ppy.sh>.
-// Licensed under the MIT Licence - https://raw.githubusercontent.com/ppy/osu/master/LICENCE
-
-using System;
-using OpenTK;
-using OpenTK.Graphics;
-using osu.Framework.Extensions.Color4Extensions;
-using osu.Framework.Graphics;
-using osu.Framework.Graphics.Containers;
-using osu.Game.Rulesets.Mania.Judgements;
-using osu.Game.Rulesets.Objects.Drawables;
-using osu.Framework.Graphics.Shapes;
-
-namespace osu.Game.Rulesets.Mania.Objects.Drawables
-{
-    /// <summary>
-    /// Visualises a <see cref="HoldNoteTick"/> hit object.
-    /// </summary>
-    public class DrawableHoldNoteTick : DrawableManiaHitObject<HoldNoteTick>
-    {
-        /// <summary>
-        /// References the time at which the user started holding the hold note.
-        /// </summary>
-        public Func<double?> HoldStartTime;
-
-        private readonly Container glowContainer;
-
-        public DrawableHoldNoteTick(HoldNoteTick hitObject)
-            : base(hitObject)
-        {
-            Anchor = Anchor.TopCentre;
-            Origin = Anchor.TopCentre;
-
-            Y = (float)HitObject.StartTime;
-
-            RelativeSizeAxes = Axes.X;
-            Size = new Vector2(1);
-
-            // Life time managed by the parent DrawableHoldNote
-            LifetimeStart = double.MinValue;
-            LifetimeEnd = double.MaxValue;
-
-            Children = new[]
-            {
-                glowContainer = new CircularContainer
-                {
-                    Anchor = Anchor.TopCentre,
-                    Origin = Anchor.TopCentre,
-                    RelativeSizeAxes = Axes.Both,
-                    Masking = true,
-                    Children = new[]
-                    {
-                        new Box
-                        {
-                            RelativeSizeAxes = Axes.Both,
-                            Alpha = 0,
-                            AlwaysPresent = true
-                        }
-                    }
-                }
-            };
-        }
-
-        public override Color4 AccentColour
-        {
-            get { return base.AccentColour; }
-            set
-            {
-                base.AccentColour = value;
-
-                glowContainer.EdgeEffect = new EdgeEffectParameters
-                {
-                    Type = EdgeEffectType.Glow,
-                    Radius = 2f,
-                    Roundness = 15f,
-                    Colour = value.Opacity(0.3f)
-                };
-            }
-        }
-
-        protected ManiaJudgement CreateJudgement() => new HoldNoteTickJudgement();
-
-        protected override void CheckForJudgements(bool userTriggered, double timeOffset)
-        {
-            if (!userTriggered)
-                return;
-
-            if (Time.Current < HitObject.StartTime)
-                return;
-
-            if (HoldStartTime?.Invoke() > HitObject.StartTime)
-                return;
-
-            AddJudgement(new ManiaJudgement { Result = HitResult.Perfect });
-        }
-
-        protected override void UpdateState(ArmedState state)
-        {
-            switch (State)
-            {
-                case ArmedState.Hit:
-                    AccentColour = Color4.Green;
-                    break;
-            }
-        }
-
-        protected override void Update()
-        {
-<<<<<<< HEAD
-            if (IsHolding?.Invoke() != true)
-=======
-            if (Judgement.Result != HitResult.None)
-                return;
-
-            if (HoldStartTime?.Invoke() == null)
->>>>>>> 2f1af381
-                return;
-
-            UpdateJudgement(true);
-        }
-    }
+// Copyright (c) 2007-2017 ppy Pty Ltd <contact@ppy.sh>.
+// Licensed under the MIT Licence - https://raw.githubusercontent.com/ppy/osu/master/LICENCE
+
+using System;
+using OpenTK;
+using OpenTK.Graphics;
+using osu.Framework.Extensions.Color4Extensions;
+using osu.Framework.Graphics;
+using osu.Framework.Graphics.Containers;
+using osu.Game.Rulesets.Mania.Judgements;
+using osu.Game.Rulesets.Objects.Drawables;
+using osu.Framework.Graphics.Shapes;
+
+namespace osu.Game.Rulesets.Mania.Objects.Drawables
+{
+    /// <summary>
+    /// Visualises a <see cref="HoldNoteTick"/> hit object.
+    /// </summary>
+    public class DrawableHoldNoteTick : DrawableManiaHitObject<HoldNoteTick>
+    {
+        /// <summary>
+        /// References the time at which the user started holding the hold note.
+        /// </summary>
+        public Func<double?> HoldStartTime;
+
+        private readonly Container glowContainer;
+
+        public DrawableHoldNoteTick(HoldNoteTick hitObject)
+            : base(hitObject)
+        {
+            Anchor = Anchor.TopCentre;
+            Origin = Anchor.TopCentre;
+
+            Y = (float)HitObject.StartTime;
+
+            RelativeSizeAxes = Axes.X;
+            Size = new Vector2(1);
+
+            // Life time managed by the parent DrawableHoldNote
+            LifetimeStart = double.MinValue;
+            LifetimeEnd = double.MaxValue;
+
+            Children = new[]
+            {
+                glowContainer = new CircularContainer
+                {
+                    Anchor = Anchor.TopCentre,
+                    Origin = Anchor.TopCentre,
+                    RelativeSizeAxes = Axes.Both,
+                    Masking = true,
+                    Children = new[]
+                    {
+                        new Box
+                        {
+                            RelativeSizeAxes = Axes.Both,
+                            Alpha = 0,
+                            AlwaysPresent = true
+                        }
+                    }
+                }
+            };
+        }
+
+        public override Color4 AccentColour
+        {
+            get { return base.AccentColour; }
+            set
+            {
+                base.AccentColour = value;
+
+                glowContainer.EdgeEffect = new EdgeEffectParameters
+                {
+                    Type = EdgeEffectType.Glow,
+                    Radius = 2f,
+                    Roundness = 15f,
+                    Colour = value.Opacity(0.3f)
+                };
+            }
+        }
+
+        protected ManiaJudgement CreateJudgement() => new HoldNoteTickJudgement();
+
+        protected override void CheckForJudgements(bool userTriggered, double timeOffset)
+        {
+            if (!userTriggered)
+                return;
+
+            if (Time.Current < HitObject.StartTime)
+                return;
+
+            if (HoldStartTime?.Invoke() > HitObject.StartTime)
+                return;
+
+            AddJudgement(new ManiaJudgement { Result = HitResult.Perfect });
+        }
+
+        protected override void UpdateState(ArmedState state)
+        {
+            switch (State)
+            {
+                case ArmedState.Hit:
+                    AccentColour = Color4.Green;
+                    break;
+            }
+        }
+
+        protected override void Update()
+        {
+            if (AllJudged)
+                return;
+
+            if (HoldStartTime?.Invoke() == null)
+                return;
+
+            UpdateJudgement(true);
+        }
+    }
 }