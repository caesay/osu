--- conflicted
+++ resolved
@@ -39,15 +39,9 @@
         /// <param name="lastLastObject">The gameplay <see cref="HitObject"/> preceding <paramref name="lastObject"/>.</param>
         /// <param name="clockRate">The rate of the gameplay clock. Modified by speed-changing mods.</param>
         /// <param name="objects">The list of <see cref="DifficultyHitObject"/>s in the current beatmap.</param>
-<<<<<<< HEAD
-        /// /// <param name="position">The position of this <see cref="DifficultyHitObject"/> in the <paramref name="objects"/> list.</param>
-        public TaikoDifficultyHitObject(HitObject hitObject, HitObject lastObject, HitObject lastLastObject, double clockRate, List<DifficultyHitObject> objects, int position)
-            : base(hitObject, lastObject, clockRate, objects, position)
-=======
         /// /// <param name="index">The position of this <see cref="DifficultyHitObject"/> in the <paramref name="objects"/> list.</param>
         public TaikoDifficultyHitObject(HitObject hitObject, HitObject lastObject, HitObject lastLastObject, double clockRate, List<DifficultyHitObject> objects, int index)
             : base(hitObject, lastObject, clockRate, objects, index)
->>>>>>> 54980cbf
         {
             var currentHit = hitObject as Hit;
 
