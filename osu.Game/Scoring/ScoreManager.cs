--- conflicted
+++ resolved
@@ -356,25 +356,19 @@
 
         #endregion
 
-        #region Implementation of IModelDownloader<ScoreInfo>
-
-<<<<<<< HEAD
-        public Action<ArchiveDownloadRequest<ScoreInfo>> DownloadBegan
+        #region Implementation of IModelDownloader<IScoreInfo>
+
+        public Action<ArchiveDownloadRequest<IScoreInfo>> DownloadBegan
         {
             get => scoreModelDownloader.DownloadBegan;
             set => scoreModelDownloader.DownloadBegan = value;
         }
 
-        public Action<ArchiveDownloadRequest<ScoreInfo>> DownloadFailed
+        public Action<ArchiveDownloadRequest<IScoreInfo>> DownloadFailed
         {
             get => scoreModelDownloader.DownloadFailed;
             set => scoreModelDownloader.DownloadFailed = value;
         }
-=======
-        public IBindable<WeakReference<ArchiveDownloadRequest<IScoreInfo>>> DownloadBegan => scoreModelDownloader.DownloadBegan;
-
-        public IBindable<WeakReference<ArchiveDownloadRequest<IScoreInfo>>> DownloadFailed => scoreModelDownloader.DownloadFailed;
->>>>>>> 858e2a08
 
         public bool Download(IScoreInfo model, bool minimiseDownloadSize) =>
             scoreModelDownloader.Download(model, minimiseDownloadSize);
