<Project Sdk="Microsoft.NET.Sdk">
  <PropertyGroup Label="Project">
    <TargetFramework>netstandard2.1</TargetFramework>
    <OutputType>Library</OutputType>
    <AllowUnsafeBlocks>true</AllowUnsafeBlocks>
  </PropertyGroup>
  <PropertyGroup Label="Nuget">
    <Title>osu!</Title>
    <PackageId>ppy.osu.Game</PackageId>
    <Version>0.0.0</Version>
    <PackageIcon>icon.png</PackageIcon>
    <IsPackable>true</IsPackable>
  </PropertyGroup>
  <ItemGroup Label="Icon">
    <None Include="..\assets\lazer-nuget.png">
      <Pack>True</Pack>
      <PackagePath>icon.png</PackagePath>
    </None>
  </ItemGroup>
  <ItemGroup Label="Package References">
    <PackageReference Include="AutoMapper" Version="10.1.1" />
    <PackageReference Include="DiffPlex" Version="1.7.0" />
    <PackageReference Include="HtmlAgilityPack" Version="1.11.34" />
    <PackageReference Include="Humanizer" Version="2.11.10" />
    <PackageReference Include="MessagePack" Version="2.2.85" />
    <PackageReference Include="Microsoft.AspNetCore.SignalR.Client" Version="5.0.7" />
    <PackageReference Include="Microsoft.AspNetCore.SignalR.Protocols.MessagePack" Version="5.0.7" />
    <PackageReference Include="Microsoft.AspNetCore.SignalR.Protocols.NewtonsoftJson" Version="5.0.7" />
    <PackageReference Include="Microsoft.EntityFrameworkCore.Sqlite" Version="2.2.6" />
    <PackageReference Include="Microsoft.EntityFrameworkCore.Sqlite.Core" Version="2.2.6" />
    <PackageReference Include="Microsoft.Extensions.Configuration.Abstractions" Version="5.0.0" />
    <PackageReference Include="Microsoft.NETCore.Targets" Version="3.1.0" />
    <PackageReference Include="Newtonsoft.Json" Version="13.0.1" />
    <PackageReference Include="ppy.LocalisationAnalyser" Version="2021.614.0">
      <PrivateAssets>all</PrivateAssets>
      <IncludeAssets>runtime; build; native; contentfiles; analyzers; buildtransitive</IncludeAssets>
    </PackageReference>
    <PackageReference Include="Realm" Version="10.2.1" />
<<<<<<< HEAD
    <PackageReference Include="ppy.osu.Framework" Version="2021.630.0" />
    <PackageReference Include="ppy.osu.Game.Resources" Version="2021.701.0" />
=======
    <PackageReference Include="ppy.osu.Framework" Version="2021.702.0" />
    <PackageReference Include="ppy.osu.Game.Resources" Version="2021.618.0" />
>>>>>>> b0f257fa
    <PackageReference Include="Sentry" Version="3.6.0" />
    <PackageReference Include="SharpCompress" Version="0.28.3" />
    <PackageReference Include="NUnit" Version="3.13.2" />
    <PackageReference Include="System.ComponentModel.Annotations" Version="5.0.0" />
  </ItemGroup>
</Project><|MERGE_RESOLUTION|>--- conflicted
+++ resolved
@@ -36,13 +36,8 @@
       <IncludeAssets>runtime; build; native; contentfiles; analyzers; buildtransitive</IncludeAssets>
     </PackageReference>
     <PackageReference Include="Realm" Version="10.2.1" />
-<<<<<<< HEAD
-    <PackageReference Include="ppy.osu.Framework" Version="2021.630.0" />
+    <PackageReference Include="ppy.osu.Framework" Version="2021.702.0" />
     <PackageReference Include="ppy.osu.Game.Resources" Version="2021.701.0" />
-=======
-    <PackageReference Include="ppy.osu.Framework" Version="2021.702.0" />
-    <PackageReference Include="ppy.osu.Game.Resources" Version="2021.618.0" />
->>>>>>> b0f257fa
     <PackageReference Include="Sentry" Version="3.6.0" />
     <PackageReference Include="SharpCompress" Version="0.28.3" />
     <PackageReference Include="NUnit" Version="3.13.2" />
