﻿// Copyright (c) ppy Pty Ltd <contact@ppy.sh>. Licensed under the MIT Licence.
// See the LICENCE file in the repository root for full licence text.

using osu.Framework.Bindables;
using osu.Framework.Configuration;
using osu.Framework.Configuration.Tracking;
using osu.Framework.Extensions;
using osu.Framework.Platform;
using osu.Game.Overlays;
using osu.Game.Rulesets.Scoring;
using osu.Game.Screens.Select;
using osu.Game.Screens.Select.Filter;

namespace osu.Game.Configuration
{
    public class OsuConfigManager : IniConfigManager<OsuSetting>
    {
        protected override void InitialiseDefaults()
        {
            // UI/selection defaults
            Set(OsuSetting.Ruleset, 0, 0, int.MaxValue);
            Set(OsuSetting.Skin, 0, -1, int.MaxValue);

            Set(OsuSetting.BeatmapDetailTab, PlayBeatmapDetailArea.TabType.Details);

            Set(OsuSetting.ShowConvertedBeatmaps, true);
            Set(OsuSetting.DisplayStarsMinimum, 0.0, 0, 10, 0.1);
            Set(OsuSetting.DisplayStarsMaximum, 10.1, 0, 10.1, 0.1);

            Set(OsuSetting.SongSelectGroupingMode, GroupMode.All);
            Set(OsuSetting.SongSelectSortingMode, SortMode.Title);

            Set(OsuSetting.RandomSelectAlgorithm, RandomSelectAlgorithm.RandomPermutation);

            Set(OsuSetting.ChatDisplayHeight, ChatOverlay.DEFAULT_HEIGHT, 0.2f, 1f);

            // Online settings
            Set(OsuSetting.Username, string.Empty);
            Set(OsuSetting.Token, string.Empty);

            Set(OsuSetting.SavePassword, false).ValueChanged += enabled =>
            {
                if (enabled.NewValue) Set(OsuSetting.SaveUsername, true);
            };

            Set(OsuSetting.SaveUsername, true).ValueChanged += enabled =>
            {
                if (!enabled.NewValue) Set(OsuSetting.SavePassword, false);
            };

            Set(OsuSetting.ExternalLinkWarning, true);
            Set(OsuSetting.PreferNoVideo, false);

            // Audio
            Set(OsuSetting.VolumeInactive, 0.25, 0, 1, 0.01);

            Set(OsuSetting.MenuVoice, true);
            Set(OsuSetting.MenuMusic, true);

            Set(OsuSetting.AudioOffset, 0, -500.0, 500.0, 1);

            // Input
            Set(OsuSetting.MenuCursorSize, 1.0f, 0.5f, 2f, 0.01f);
            Set(OsuSetting.GameplayCursorSize, 1.0f, 0.1f, 2f, 0.01f);
            Set(OsuSetting.AutoCursorSize, false);

            Set(OsuSetting.MouseDisableButtons, false);
            Set(OsuSetting.MouseDisableWheel, false);

            // Graphics
            Set(OsuSetting.ShowFpsDisplay, false);

            Set(OsuSetting.ShowStoryboard, true);
            Set(OsuSetting.BeatmapSkins, true);
            Set(OsuSetting.BeatmapHitsounds, true);

            Set(OsuSetting.CursorRotation, true);

            Set(OsuSetting.MenuParallax, true);

            // Gameplay
            Set(OsuSetting.DimLevel, 0.8, 0, 1, 0.01);
            Set(OsuSetting.BlurLevel, 0, 0, 1, 0.01);
            Set(OsuSetting.LightenDuringBreaks, true);

            Set(OsuSetting.HitLighting, true);

            Set(OsuSetting.ShowInterface, true);
            Set(OsuSetting.ShowProgressGraph, true);
            Set(OsuSetting.ShowHealthDisplayWhenCantFail, true);
            Set(OsuSetting.FadePlayfieldWhenHealthLow, true);
            Set(OsuSetting.KeyOverlay, false);
            Set(OsuSetting.PositionalHitSounds, true);
            Set(OsuSetting.AlwaysPlayFirstComboBreak, true);
            Set(OsuSetting.ScoreMeter, ScoreMeterType.HitErrorBoth);

            Set(OsuSetting.FloatingComments, false);

            Set(OsuSetting.ScoreDisplayMode, ScoringMode.Standardised);

            Set(OsuSetting.IncreaseFirstObjectVisibility, true);
            Set(OsuSetting.GameplayDisableWinKey, true);

            Set(OsuSetting.ShowPlayfieldBorder, false);

            // Update
            Set(OsuSetting.ReleaseStream, ReleaseStream.Lazer);

            Set(OsuSetting.Version, string.Empty);

            Set(OsuSetting.ScreenshotFormat, ScreenshotFormat.Jpg);
            Set(OsuSetting.ScreenshotCaptureMenuCursor, false);

            Set(OsuSetting.SongSelectRightMouseScroll, false);

            Set(OsuSetting.Scaling, ScalingMode.Off);

            Set(OsuSetting.ScalingSizeX, 0.8f, 0.2f, 1f);
            Set(OsuSetting.ScalingSizeY, 0.8f, 0.2f, 1f);

            Set(OsuSetting.ScalingPositionX, 0.5f, 0f, 1f);
            Set(OsuSetting.ScalingPositionY, 0.5f, 0f, 1f);

            Set(OsuSetting.UIScale, 1f, 0.8f, 1.6f, 0.01f);

            Set(OsuSetting.UIHoldActivationDelay, 200f, 0f, 500f, 50f);

            Set(OsuSetting.IntroSequence, IntroSequence.Triangles);

            Set(OsuSetting.MenuBackgroundSource, BackgroundSource.Skin);
        }

        public OsuConfigManager(Storage storage)
            : base(storage)
        {
            Migrate();
        }

        public void Migrate()
        {
            // arrives as 2020.123.0
            var rawVersion = Get<string>(OsuSetting.Version);

            if (rawVersion.Length < 6)
                return;

            var pieces = rawVersion.Split('.');

            // on a fresh install or when coming from a non-release build, execution will end here.
            // we don't want to run migrations in such cases.
            if (!int.TryParse(pieces[0], out int year)) return;
            if (!int.TryParse(pieces[1], out int monthDay)) return;

            int combined = (year * 10000) + monthDay;

            if (combined < 20200305)
            {
                // the maximum value of this setting was changed.
                // if we don't manually increase this, it causes song select to filter out beatmaps the user expects to see.
                var maxStars = (BindableDouble)GetOriginalBindable<double>(OsuSetting.DisplayStarsMaximum);

                if (maxStars.Value == 10)
                    maxStars.Value = maxStars.MaxValue;
            }
        }

        public override TrackedSettings CreateTrackedSettings() => new TrackedSettings
        {
            new TrackedSetting<bool>(OsuSetting.MouseDisableButtons, v => new SettingDescription(!v, "gameplay mouse buttons", v ? "disabled" : "enabled")),
            new TrackedSetting<ScalingMode>(OsuSetting.Scaling, m => new SettingDescription(m, "scaling", m.GetDescription())),
        };
    }

    public enum OsuSetting
    {
        Ruleset,
        Token,
        MenuCursorSize,
        GameplayCursorSize,
        AutoCursorSize,
        DimLevel,
        BlurLevel,
        LightenDuringBreaks,
        ShowStoryboard,
        KeyOverlay,
        PositionalHitSounds,
        AlwaysPlayFirstComboBreak,
        ScoreMeter,
        FloatingComments,
        ShowInterface,
        ShowProgressGraph,
        ShowHealthDisplayWhenCantFail,
        FadePlayfieldWhenHealthLow,
        MouseDisableButtons,
        MouseDisableWheel,
        AudioOffset,
        VolumeInactive,
        MenuMusic,
        MenuVoice,
        CursorRotation,
        MenuParallax,
        BeatmapDetailTab,
        Username,
        ReleaseStream,
        SavePassword,
        SaveUsername,
        DisplayStarsMinimum,
        DisplayStarsMaximum,
        SongSelectGroupingMode,
        SongSelectSortingMode,
        RandomSelectAlgorithm,
        ShowFpsDisplay,
        ChatDisplayHeight,
        Version,
        ShowConvertedBeatmaps,
        Skin,
        ScreenshotFormat,
        ScreenshotCaptureMenuCursor,
        SongSelectRightMouseScroll,
        BeatmapSkins,
        BeatmapHitsounds,
        IncreaseFirstObjectVisibility,
        ScoreDisplayMode,
        ExternalLinkWarning,
        PreferNoVideo,
        Scaling,
        ScalingPositionX,
        ScalingPositionY,
        ScalingSizeX,
        ScalingSizeY,
        UIScale,
        IntroSequence,
        UIHoldActivationDelay,
        HitLighting,
        MenuBackgroundSource,
<<<<<<< HEAD
        ShowPlayfieldBorder
=======
        GameplayDisableWinKey
>>>>>>> a0bc3764
    }
}<|MERGE_RESOLUTION|>--- conflicted
+++ resolved
@@ -233,10 +233,7 @@
         UIHoldActivationDelay,
         HitLighting,
         MenuBackgroundSource,
-<<<<<<< HEAD
-        ShowPlayfieldBorder
-=======
+        ShowPlayfieldBorder,
         GameplayDisableWinKey
->>>>>>> a0bc3764
     }
 }