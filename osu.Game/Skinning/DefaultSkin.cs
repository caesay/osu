﻿// Copyright (c) ppy Pty Ltd <contact@ppy.sh>. Licensed under the MIT Licence.
// See the LICENCE file in the repository root for full licence text.

using System.Collections.Generic;
<<<<<<< HEAD
using System.Linq;
=======
using JetBrains.Annotations;
>>>>>>> 8bf05e14
using osu.Framework.Audio.Sample;
using osu.Framework.Bindables;
using osu.Framework.Graphics;
using osu.Framework.Graphics.OpenGL.Textures;
using osu.Framework.Graphics.Textures;
using osu.Game.Audio;
<<<<<<< HEAD
using osu.Game.Extensions;
using osu.Game.IO;
using osu.Game.Screens.Play.HUD;
using osuTK;
=======
using osu.Game.IO;
>>>>>>> 8bf05e14
using osuTK.Graphics;

namespace osu.Game.Skinning
{
    public class DefaultSkin : Skin
    {
        public DefaultSkin(IStorageResourceProvider resources)
            : this(SkinInfo.Default, resources)
<<<<<<< HEAD
=======
        {
        }

        [UsedImplicitly(ImplicitUseKindFlags.InstantiatedWithFixedConstructorSignature)]
        public DefaultSkin(SkinInfo skin, IStorageResourceProvider resources)
            : base(skin)
>>>>>>> 8bf05e14
        {
        }

        public DefaultSkin(SkinInfo skin, IStorageResourceProvider resources)
            : base(skin, resources)
        {
            Configuration = new DefaultSkinConfiguration();
        }

        public override Texture GetTexture(string componentName, WrapMode wrapModeS, WrapMode wrapModeT) => null;

        public override ISample GetSample(ISampleInfo sampleInfo) => null;

        public override Drawable GetDrawableComponent(ISkinComponent component)
        {
            if (base.GetDrawableComponent(component) is Drawable c)
                return c;

            switch (component)
            {
                case SkinnableTargetComponent target:
                    switch (target.Target)
                    {
                        case SkinnableTarget.MainHUDComponents:
                            var skinnableTargetWrapper = new SkinnableTargetWrapper(container =>
                            {
                                var score = container.OfType<DefaultScoreCounter>().FirstOrDefault();
                                var accuracy = container.OfType<DefaultAccuracyCounter>().FirstOrDefault();
                                var combo = container.OfType<DefaultComboCounter>().FirstOrDefault();

                                if (score != null)
                                {
                                    score.Anchor = Anchor.TopCentre;
                                    score.Origin = Anchor.TopCentre;

                                    // elements default to beneath the health bar
                                    const float vertical_offset = 30;

                                    const float horizontal_padding = 20;

                                    score.Position = new Vector2(0, vertical_offset);

                                    if (accuracy != null)
                                    {
                                        accuracy.Position = new Vector2(-accuracy.ScreenSpaceDeltaToParentSpace(score.ScreenSpaceDrawQuad.Size).X / 2 - horizontal_padding, vertical_offset + 5);
                                        accuracy.Origin = Anchor.TopRight;
                                        accuracy.Anchor = Anchor.TopCentre;
                                    }

                                    if (combo != null)
                                    {
                                        combo.Position = new Vector2(accuracy.ScreenSpaceDeltaToParentSpace(score.ScreenSpaceDrawQuad.Size).X / 2 + horizontal_padding, vertical_offset + 5);
                                        combo.Anchor = Anchor.TopCentre;
                                    }
                                }
                            })
                            {
                                Children = new Drawable[]
                                {
                                    new DefaultComboCounter(),
                                    new DefaultScoreCounter(),
                                    new DefaultAccuracyCounter(),
                                    new DefaultHealthDisplay(),
                                }
                            };

                            return skinnableTargetWrapper;
                    }

                    return null;
            }

            return base.GetDrawableComponent(component);
        }

        public override IBindable<TValue> GetConfig<TLookup, TValue>(TLookup lookup)
        {
            switch (lookup)
            {
                // todo: this code is pulled from LegacySkin and should not exist.
                // will likely change based on how databased storage of skin configuration goes.
                case GlobalSkinColours global:
                    switch (global)
                    {
                        case GlobalSkinColours.ComboColours:
                            return SkinUtils.As<TValue>(new Bindable<IReadOnlyList<Color4>>(Configuration.ComboColours));
                    }

                    break;
            }

            return null;
        }
    }
}<|MERGE_RESOLUTION|>--- conflicted
+++ resolved
@@ -2,25 +2,18 @@
 // See the LICENCE file in the repository root for full licence text.
 
 using System.Collections.Generic;
-<<<<<<< HEAD
 using System.Linq;
-=======
 using JetBrains.Annotations;
->>>>>>> 8bf05e14
 using osu.Framework.Audio.Sample;
 using osu.Framework.Bindables;
 using osu.Framework.Graphics;
 using osu.Framework.Graphics.OpenGL.Textures;
 using osu.Framework.Graphics.Textures;
 using osu.Game.Audio;
-<<<<<<< HEAD
 using osu.Game.Extensions;
 using osu.Game.IO;
 using osu.Game.Screens.Play.HUD;
 using osuTK;
-=======
-using osu.Game.IO;
->>>>>>> 8bf05e14
 using osuTK.Graphics;
 
 namespace osu.Game.Skinning
@@ -29,18 +22,10 @@
     {
         public DefaultSkin(IStorageResourceProvider resources)
             : this(SkinInfo.Default, resources)
-<<<<<<< HEAD
-=======
         {
         }
 
         [UsedImplicitly(ImplicitUseKindFlags.InstantiatedWithFixedConstructorSignature)]
-        public DefaultSkin(SkinInfo skin, IStorageResourceProvider resources)
-            : base(skin)
->>>>>>> 8bf05e14
-        {
-        }
-
         public DefaultSkin(SkinInfo skin, IStorageResourceProvider resources)
             : base(skin, resources)
         {
