// Copyright (c) ppy Pty Ltd <contact@ppy.sh>. Licensed under the MIT Licence.
// See the LICENCE file in the repository root for full licence text.

using System;
using System.Collections.Generic;
using System.Linq;
using osu.Framework.Allocation;
using osu.Framework.Extensions.EnumExtensions;
using osu.Framework.Graphics;
using osu.Framework.Graphics.Primitives;
using osu.Framework.Graphics.UserInterface;
using osu.Framework.Utils;
using osu.Game.Extensions;
using osu.Game.Graphics.UserInterface;
using osu.Game.Rulesets.Edit;
using osu.Game.Screens.Edit.Compose.Components;
using osuTK;

namespace osu.Game.Skinning.Editor
{
    public class SkinSelectionHandler : SelectionHandler<ISkinnableDrawable>
    {
        [Resolved]
        private SkinEditor skinEditor { get; set; }

        public override bool HandleRotation(float angle)
        {
            if (SelectedBlueprints.Count == 1)
            {
                // for single items, rotate around the origin rather than the selection centre.
                ((Drawable)SelectedBlueprints.First().Item).Rotation += angle;
            }
            else
            {
                var selectionQuad = getSelectionQuad();

                foreach (var b in SelectedBlueprints)
                {
                    var drawableItem = (Drawable)b.Item;

<<<<<<< HEAD
                    var rotatedPosition = RotatePointAroundOrigin(b.ScreenSpaceSelectionPoint, referenceOrigin.Value, angle);
                    updateDrawablePosition(drawableItem, rotatedPosition);
=======
                    drawableItem.Position = drawableItem.Parent.ToLocalSpace(RotatePointAroundOrigin(b.ScreenSpaceSelectionPoint, selectionQuad.Centre, angle)) - drawableItem.AnchorPosition;
>>>>>>> 7d88a19d
                    drawableItem.Rotation += angle;
                }
            }

            // this isn't always the case but let's be lenient for now.
            return true;
        }

        public override bool HandleScale(Vector2 scale, Anchor anchor)
        {
            // convert scale to screen space
            scale = ToScreenSpace(scale) - ToScreenSpace(Vector2.Zero);

            adjustScaleFromAnchor(ref scale, anchor);

            // the selection quad is always upright, so use an AABB rect to make mutating the values easier.
            var selectionRect = getSelectionQuad().AABBFloat;

            // copy to mutate, as we will need to compare to the original later on.
            var adjustedRect = selectionRect;

            // first, remove any scale axis we are not interested in.
            if (anchor.HasFlagFast(Anchor.x1)) scale.X = 0;
            if (anchor.HasFlagFast(Anchor.y1)) scale.Y = 0;

            bool shouldAspectLock =
                // for now aspect lock scale adjustments that occur at corners..
                (!anchor.HasFlagFast(Anchor.x1) && !anchor.HasFlagFast(Anchor.y1))
                // ..or if any of the selection have been rotated.
                // this is to avoid requiring skew logic (which would likely not be the user's expected transform anyway).
                || SelectedBlueprints.Any(b => !Precision.AlmostEquals(((Drawable)b.Item).Rotation, 0));

            if (shouldAspectLock)
            {
                if (anchor.HasFlagFast(Anchor.x1))
                    // if dragging from the horizontal centre, only a vertical component is available.
                    scale.X = scale.Y / selectionRect.Height * selectionRect.Width;
                else
                    // in all other cases (arbitrarily) use the horizontal component for aspect lock.
                    scale.Y = scale.X / selectionRect.Width * selectionRect.Height;
            }

            if (anchor.HasFlagFast(Anchor.x0)) adjustedRect.X -= scale.X;
            if (anchor.HasFlagFast(Anchor.y0)) adjustedRect.Y -= scale.Y;

            adjustedRect.Width += scale.X;
            adjustedRect.Height += scale.Y;

            // scale adjust applied to each individual item should match that of the quad itself.
            var scaledDelta = new Vector2(
                adjustedRect.Width / selectionRect.Width,
                adjustedRect.Height / selectionRect.Height
            );

            foreach (var b in SelectedBlueprints)
            {
                var drawableItem = (Drawable)b.Item;

                // each drawable's relative position should be maintained in the scaled quad.
                var screenPosition = b.ScreenSpaceSelectionPoint;

                var relativePositionInOriginal =
                    new Vector2(
                        (screenPosition.X - selectionRect.TopLeft.X) / selectionRect.Width,
                        (screenPosition.Y - selectionRect.TopLeft.Y) / selectionRect.Height
                    );

                var newPositionInAdjusted = new Vector2(
                    adjustedRect.TopLeft.X + adjustedRect.Width * relativePositionInOriginal.X,
                    adjustedRect.TopLeft.Y + adjustedRect.Height * relativePositionInOriginal.Y
                );

                updateDrawablePosition(drawableItem, newPositionInAdjusted);
                drawableItem.Scale *= scaledDelta;
            }

            return true;
        }

        public override bool HandleFlip(Direction direction)
        {
            var selectionQuad = getSelectionQuad();

            foreach (var b in SelectedBlueprints)
            {
                var drawableItem = (Drawable)b.Item;

                var flippedPosition = GetFlippedPosition(direction, selectionQuad, b.ScreenSpaceSelectionPoint);

                updateDrawablePosition(drawableItem, flippedPosition);

                drawableItem.Scale *= new Vector2(
                    direction == Direction.Horizontal ? -1 : 1,
                    direction == Direction.Vertical ? -1 : 1
                );
            }

            return true;
        }

        public override bool HandleMovement(MoveSelectionEvent<ISkinnableDrawable> moveEvent)
        {
            foreach (var c in SelectedBlueprints)
            {
                Drawable drawable = (Drawable)c.Item;
                drawable.Position += drawable.ScreenSpaceDeltaToParentSpace(moveEvent.ScreenSpaceDelta);
            }

            return true;
        }

        protected override void OnSelectionChanged()
        {
            base.OnSelectionChanged();

            SelectionBox.CanRotate = true;
            SelectionBox.CanScaleX = true;
            SelectionBox.CanScaleY = true;
            SelectionBox.CanReverse = false;
        }

        protected override void DeleteItems(IEnumerable<ISkinnableDrawable> items) =>
            skinEditor.DeleteItems(items.ToArray());

        protected override IEnumerable<MenuItem> GetContextMenuItemsForSelection(IEnumerable<SelectionBlueprint<ISkinnableDrawable>> selection)
        {
            yield return new OsuMenuItem("Anchor")
            {
                Items = createAnchorItems(d => d.Anchor, applyAnchor).ToArray()
            };

            yield return new OsuMenuItem("Origin")
            {
                Items = createAnchorItems(d => d.Origin, applyOrigin).ToArray()
            };

            foreach (var item in base.GetContextMenuItemsForSelection(selection))
                yield return item;

            IEnumerable<TernaryStateMenuItem> createAnchorItems(Func<Drawable, Anchor> checkFunction, Action<Anchor> applyFunction)
            {
                var displayableAnchors = new[]
                {
                    Anchor.TopLeft,
                    Anchor.TopCentre,
                    Anchor.TopRight,
                    Anchor.CentreLeft,
                    Anchor.Centre,
                    Anchor.CentreRight,
                    Anchor.BottomLeft,
                    Anchor.BottomCentre,
                    Anchor.BottomRight,
                };

                return displayableAnchors.Select(a =>
                {
                    return new TernaryStateRadioMenuItem(a.ToString(), MenuItemType.Standard, _ => applyFunction(a))
                    {
                        State = { Value = GetStateFromSelection(selection, c => checkFunction((Drawable)c.Item) == a) }
                    };
                });
            }
        }

        private static void updateDrawablePosition(Drawable drawable, Vector2 screenSpacePosition)
        {
            drawable.Position =
                drawable.Parent.ToLocalSpace(screenSpacePosition) - drawable.AnchorPosition;
        }

        private void applyOrigin(Anchor anchor)
        {
            foreach (var item in SelectedItems)
            {
                var drawable = (Drawable)item;

                var previousOrigin = drawable.OriginPosition;
                drawable.Origin = anchor;
                drawable.Position += drawable.OriginPosition - previousOrigin;
            }
        }

        /// <summary>
        /// A screen-space quad surrounding all selected drawables, accounting for their full displayed size.
        /// </summary>
        /// <returns></returns>
        private Quad getSelectionQuad() =>
            GetSurroundingQuad(SelectedBlueprints.SelectMany(b => b.Item.ScreenSpaceDrawQuad.GetVertices().ToArray()));

        private void applyAnchor(Anchor anchor)
        {
            foreach (var item in SelectedItems)
            {
                var drawable = (Drawable)item;

                var previousAnchor = drawable.AnchorPosition;
                drawable.Anchor = anchor;
                drawable.Position -= drawable.AnchorPosition - previousAnchor;
            }
        }

        private static void adjustScaleFromAnchor(ref Vector2 scale, Anchor reference)
        {
            // cancel out scale in axes we don't care about (based on which drag handle was used).
            if ((reference & Anchor.x1) > 0) scale.X = 0;
            if ((reference & Anchor.y1) > 0) scale.Y = 0;

            // reverse the scale direction if dragging from top or left.
            if ((reference & Anchor.x0) > 0) scale.X = -scale.X;
            if ((reference & Anchor.y0) > 0) scale.Y = -scale.Y;
        }
    }
}<|MERGE_RESOLUTION|>--- conflicted
+++ resolved
@@ -38,12 +38,9 @@
                 {
                     var drawableItem = (Drawable)b.Item;
 
-<<<<<<< HEAD
-                    var rotatedPosition = RotatePointAroundOrigin(b.ScreenSpaceSelectionPoint, referenceOrigin.Value, angle);
+                    var rotatedPosition = RotatePointAroundOrigin(b.ScreenSpaceSelectionPoint, selectionQuad.Centre, angle);
                     updateDrawablePosition(drawableItem, rotatedPosition);
-=======
-                    drawableItem.Position = drawableItem.Parent.ToLocalSpace(RotatePointAroundOrigin(b.ScreenSpaceSelectionPoint, selectionQuad.Centre, angle)) - drawableItem.AnchorPosition;
->>>>>>> 7d88a19d
+
                     drawableItem.Rotation += angle;
                 }
             }
