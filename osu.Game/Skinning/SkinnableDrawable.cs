--- conflicted
+++ resolved
@@ -8,17 +8,6 @@
 
 namespace osu.Game.Skinning
 {
-<<<<<<< HEAD
-    public class SkinnableDrawable : SkinnableDrawable<Drawable>
-    {
-        public SkinnableDrawable(string name, Func<string, Drawable> defaultImplementation, Func<ISkinSource, bool> allowFallback = null, ConfineMode confineMode = ConfineMode.ScaleDownToFit)
-            : base(name, defaultImplementation, allowFallback, confineMode)
-        {
-        }
-    }
-
-=======
->>>>>>> 2d03c849
     /// <summary>
     /// A drawable which can be skinned via an <see cref="ISkinSource"/>.
     /// </summary>
@@ -40,11 +29,7 @@
         /// <param name="defaultImplementation">A function to create the default skin implementation of this element.</param>
         /// <param name="allowFallback">A conditional to decide whether to allow fallback to the default implementation if a skinned element is not present.</param>
         /// <param name="confineMode">How (if at all) the <see cref="Drawable"/> should be resize to fit within our own bounds.</param>
-<<<<<<< HEAD
-        public SkinnableDrawable(string name, Func<string, T> defaultImplementation, Func<ISkinSource, bool> allowFallback = null, ConfineMode confineMode = ConfineMode.ScaleDownToFit)
-=======
         public SkinnableDrawable(string name, Func<string, Drawable> defaultImplementation, Func<ISkinSource, bool> allowFallback = null, ConfineMode confineMode = ConfineMode.ScaleDownToFit)
->>>>>>> 2d03c849
             : this(name, allowFallback, confineMode)
         {
             createDefault = defaultImplementation;
@@ -65,11 +50,7 @@
 
         private bool isDefault;
 
-<<<<<<< HEAD
-        protected virtual T CreateDefault(string name) => createDefault(name);
-=======
         protected virtual Drawable CreateDefault(string name) => createDefault(name);
->>>>>>> 2d03c849
 
         /// <summary>
         /// Whether to apply size restrictions (specified via <see cref="confineMode"/>) to the default implementation.
