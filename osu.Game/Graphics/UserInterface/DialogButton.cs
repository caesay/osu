﻿// Copyright (c) ppy Pty Ltd <contact@ppy.sh>. Licensed under the MIT Licence.
// See the LICENCE file in the repository root for full licence text.

using osu.Framework.Bindables;
using osuTK;
using osuTK.Graphics;
using osu.Framework.Graphics;
using osu.Framework.Graphics.Colour;
using osu.Framework.Graphics.Shapes;
using osu.Framework.Graphics.Sprites;
using osu.Framework.Graphics.Containers;
using osu.Game.Graphics.Backgrounds;
using osu.Game.Graphics.Sprites;
using osu.Framework.Extensions.Color4Extensions;
using osu.Game.Graphics.Containers;
using osu.Framework.Input.Events;

namespace osu.Game.Graphics.UserInterface
{
    public class DialogButton : OsuClickableContainer
    {
        private const float hover_width = 0.9f;
        private const float hover_duration = 500;
        private const float glow_fade_duration = 250;
        private const float click_duration = 200;

        public readonly BindableBool Selected = new BindableBool();

        private readonly Container backgroundContainer;
        private readonly Container colourContainer;
        private readonly Container glowContainer;
        private readonly Box leftGlow;
        private readonly Box centerGlow;
        private readonly Box rightGlow;
        private readonly Box background;
        private readonly SpriteText spriteText;
        private Vector2 hoverSpacing => new Vector2(3f, 0f);

        public DialogButton()
        {
            RelativeSizeAxes = Axes.X;

            Children = new Drawable[]
            {
                backgroundContainer = new Container
                {
                    RelativeSizeAxes = Axes.Both,
                    Width = 1f,
                    Children = new Drawable[]
                    {
                        background = new Box
                        {
                            RelativeSizeAxes = Axes.Both,
                            Colour = backgroundColour,
                        },
                    },
                },
                glowContainer = new Container
                {
                    RelativeSizeAxes = Axes.Both,
                    Width = 1f,
                    Alpha = 0f,
                    Children = new Drawable[]
                    {
                        leftGlow = new Box
                        {
                            RelativeSizeAxes = Axes.Both,
                            Origin = Anchor.TopLeft,
                            Anchor = Anchor.TopLeft,
                            Width = 0.125f,
                        },
                        centerGlow = new Box
                        {
                            RelativeSizeAxes = Axes.Both,
                            Origin = Anchor.Centre,
                            Anchor = Anchor.Centre,
                            Width = 0.75f,
                        },
                        rightGlow = new Box
                        {
                            RelativeSizeAxes = Axes.Both,
                            Origin = Anchor.TopRight,
                            Anchor = Anchor.TopRight,
                            Width = 0.125f,
                        },
                    },
                },
                new Container
                {
                    RelativeSizeAxes = Axes.Both,
                    Origin = Anchor.Centre,
                    Anchor = Anchor.Centre,
                    Masking = true,
                    Children = new Drawable[]
                    {
                        colourContainer = new Container
                        {
                            RelativeSizeAxes = Axes.Both,
                            Origin = Anchor.Centre,
                            Anchor = Anchor.Centre,
                            Width = 0.8f,
                            Masking = true,
                            MaskingSmoothness = 2,
                            EdgeEffect = new EdgeEffectParameters
                            {
                                Type = EdgeEffectType.Shadow,
                                Colour = Color4.Black.Opacity(0.2f),
                                Radius = 5,
                            },
                            Colour = ButtonColour,
                            Shear = new Vector2(0.2f, 0),
                            Children = new Drawable[]
                            {
                                new Box
                                {
                                    EdgeSmoothness = new Vector2(2, 0),
                                    RelativeSizeAxes = Axes.Both,
                                },
                                new Container
                                {
                                    RelativeSizeAxes = Axes.Both,
                                    Masking = true,
                                    MaskingSmoothness = 0,
                                    Children = new[]
                                    {
                                        new Triangles
                                        {
                                            RelativeSizeAxes = Axes.Both,
                                            TriangleScale = 4,
                                            ColourDark = OsuColour.Gray(0.88f),
                                            Shear = new Vector2(-0.2f, 0),
                                        },
                                    },
                                },
                            },
                        },
                    },
                },
                spriteText = new OsuSpriteText
                {
                    Text = Text,
                    Anchor = Anchor.Centre,
                    Origin = Anchor.Centre,
                    Font = OsuFont.GetFont(size: 28, weight: FontWeight.Bold),
                    Shadow = true,
                    ShadowColour = new Color4(0, 0, 0, 0.1f),
                    Colour = Color4.White,
                },
            };

            updateGlow();

            Selected.ValueChanged += selectionChanged;
        }

        private Color4 buttonColour;

        public Color4 ButtonColour
        {
<<<<<<< HEAD
            get { return buttonColour; }
=======
            get => buttonColour;
>>>>>>> 9fa8e6f3
            set
            {
                buttonColour = value;
                updateGlow();
                colourContainer.Colour = value;
            }
        }

        private Color4 backgroundColour = OsuColour.Gray(34);

        public Color4 BackgroundColour
        {
<<<<<<< HEAD
            get { return backgroundColour; }
=======
            get => backgroundColour;
>>>>>>> 9fa8e6f3
            set
            {
                backgroundColour = value;
                background.Colour = value;
            }
        }

        private string text;

        public string Text
        {
<<<<<<< HEAD
            get { return text; }
=======
            get => text;
>>>>>>> 9fa8e6f3
            set
            {
                text = value;
                spriteText.Text = Text;
            }
        }

        public float TextSize
        {
            get => spriteText.Font.Size;
            set => spriteText.Font = spriteText.Font.With(size: value);
        }

        public override bool ReceivePositionalInputAt(Vector2 screenSpacePos) => backgroundContainer.ReceivePositionalInputAt(screenSpacePos);

        protected override bool OnClick(ClickEvent e)
        {
            colourContainer.ResizeTo(new Vector2(1.5f, 1f), click_duration, Easing.In);
            flash();

            this.Delay(click_duration).Schedule(delegate
            {
                colourContainer.ResizeTo(new Vector2(0.8f, 1f));
                spriteText.Spacing = Vector2.Zero;
                glowContainer.FadeOut();
            });

            return base.OnClick(e);
        }

        protected override bool OnHover(HoverEvent e)
        {
            base.OnHover(e);

            Selected.Value = true;
            return true;
        }

        protected override void OnHoverLost(HoverLostEvent e)
        {
            base.OnHoverLost(e);
            Selected.Value = false;
        }

        private void selectionChanged(ValueChangedEvent<bool> args)
        {
            if (args.NewValue)
            {
                spriteText.TransformSpacingTo(hoverSpacing, hover_duration, Easing.OutElastic);
                colourContainer.ResizeTo(new Vector2(hover_width, 1f), hover_duration, Easing.OutElastic);
                glowContainer.FadeIn(glow_fade_duration, Easing.Out);
            }
            else
            {
                colourContainer.ResizeTo(new Vector2(0.8f, 1f), hover_duration, Easing.OutElastic);
                spriteText.TransformSpacingTo(Vector2.Zero, hover_duration, Easing.OutElastic);
                glowContainer.FadeOut(glow_fade_duration, Easing.Out);
            }
        }

        private void flash()
        {
            var flash = new Box
            {
                RelativeSizeAxes = Axes.Both
            };

            colourContainer.Add(flash);

            flash.Colour = ButtonColour;
            flash.Blending = BlendingMode.Additive;
            flash.Alpha = 0.3f;
            flash.FadeOutFromOne(click_duration);
            flash.Expire();
        }

        private void updateGlow()
        {
            leftGlow.Colour = ColourInfo.GradientHorizontal(new Color4(ButtonColour.R, ButtonColour.G, ButtonColour.B, 0f), ButtonColour);
            centerGlow.Colour = ButtonColour;
            rightGlow.Colour = ColourInfo.GradientHorizontal(ButtonColour, new Color4(ButtonColour.R, ButtonColour.G, ButtonColour.B, 0f));
        }
    }
}<|MERGE_RESOLUTION|>--- conflicted
+++ resolved
@@ -157,11 +157,7 @@
 
         public Color4 ButtonColour
         {
-<<<<<<< HEAD
-            get { return buttonColour; }
-=======
             get => buttonColour;
->>>>>>> 9fa8e6f3
             set
             {
                 buttonColour = value;
@@ -174,11 +170,7 @@
 
         public Color4 BackgroundColour
         {
-<<<<<<< HEAD
-            get { return backgroundColour; }
-=======
             get => backgroundColour;
->>>>>>> 9fa8e6f3
             set
             {
                 backgroundColour = value;
@@ -190,11 +182,7 @@
 
         public string Text
         {
-<<<<<<< HEAD
-            get { return text; }
-=======
             get => text;
->>>>>>> 9fa8e6f3
             set
             {
                 text = value;
