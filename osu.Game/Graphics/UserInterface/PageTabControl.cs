﻿// Copyright (c) ppy Pty Ltd <contact@ppy.sh>. Licensed under the MIT Licence.
// See the LICENCE file in the repository root for full licence text.

using System;
using osuTK;
using osuTK.Graphics;
using osu.Framework.Allocation;
using osu.Framework.Extensions;
using osu.Framework.Graphics;
using osu.Framework.Graphics.Shapes;
using osu.Framework.Graphics.Sprites;
using osu.Framework.Graphics.UserInterface;
using osu.Framework.Input.Events;
using osu.Game.Graphics.Sprites;

namespace osu.Game.Graphics.UserInterface
{
    public class PageTabControl<T> : OsuTabControl<T>
    {
        protected override TabItem<T> CreateTabItem(T value) => new PageTabItem(value);

        public PageTabControl()
        {
            Height = 30;
        }

        public class PageTabItem : TabItem<T>
        {
            private const float transition_duration = 100;

            private readonly Box box;

            protected readonly SpriteText Text;

            public PageTabItem(T value) : base(value)
            {
                AutoSizeAxes = Axes.X;
                RelativeSizeAxes = Axes.Y;

                Children = new Drawable[]
                {
                    Text = new OsuSpriteText
                    {
                        Margin = new MarginPadding { Top = 8, Bottom = 8 },
                        Origin = Anchor.BottomLeft,
                        Anchor = Anchor.BottomLeft,
                        Text = (value as Enum)?.GetDescription() ?? value.ToString(),
                        Font = OsuFont.GetFont(size: 14)
                    },
                    box = new Box
                    {
                        RelativeSizeAxes = Axes.X,
                        Height = 5,
                        Scale = new Vector2(1f, 0f),
                        Colour = Color4.White,
                        Origin = Anchor.BottomLeft,
                        Anchor = Anchor.BottomLeft,
                    },
                    new HoverClickSounds()
                };

<<<<<<< HEAD
                Active.BindValueChanged(val => Text.Font = Text.Font.With(Typeface.Exo, weight: val ? FontWeight.Bold : FontWeight.Medium), true);
=======
                Active.BindValueChanged(e => Text.Font = e.NewValue ? @"Exo2.0-Bold" : @"Exo2.0", true);
>>>>>>> 3f9a7b88
            }

            [BackgroundDependencyLoader]
            private void load(OsuColour colours)
            {
                box.Colour = colours.Yellow;
            }

            protected override bool OnHover(HoverEvent e)
            {
                if (!Active.Value)
                    slideActive();
                return true;
            }

            protected override void OnHoverLost(HoverLostEvent e)
            {
                if (!Active.Value)
                    slideInactive();
            }

            private void slideActive()
            {
                box.ScaleTo(new Vector2(1f), transition_duration);
            }

            private void slideInactive()
            {
                box.ScaleTo(new Vector2(1f, 0f), transition_duration);
            }

            protected override void OnActivated() => slideActive();

            protected override void OnDeactivated() => slideInactive();
        }
    }
}<|MERGE_RESOLUTION|>--- conflicted
+++ resolved
@@ -59,11 +59,7 @@
                     new HoverClickSounds()
                 };
 
-<<<<<<< HEAD
-                Active.BindValueChanged(val => Text.Font = Text.Font.With(Typeface.Exo, weight: val ? FontWeight.Bold : FontWeight.Medium), true);
-=======
-                Active.BindValueChanged(e => Text.Font = e.NewValue ? @"Exo2.0-Bold" : @"Exo2.0", true);
->>>>>>> 3f9a7b88
+                Active.BindValueChanged(active => Text.Font = Text.Font.With(Typeface.Exo, weight: active.NewValue ? FontWeight.Bold : FontWeight.Medium), true);
             }
 
             [BackgroundDependencyLoader]
