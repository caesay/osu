--- conflicted
+++ resolved
@@ -435,14 +435,11 @@
             dependencies.Cache(beatmapSetOverlay);
             dependencies.Cache(notifications);
             dependencies.Cache(dialogOverlay);
-<<<<<<< HEAD
             dependencies.Cache(accountCreation);
-=======
 
             chatOverlay.StateChanged += state => channelManager.HighPollRate.Value = state == Visibility.Visible;
 
             Add(externalLinkOpener = new ExternalLinkOpener());
->>>>>>> 79ae5e6f
 
             var singleDisplaySideOverlays = new OverlayContainer[] { settings, notifications };
             overlays.AddRange(singleDisplaySideOverlays);
