--- conflicted
+++ resolved
@@ -55,11 +55,7 @@
         /// <summary>
         /// All control points, of all types.
         /// </summary>
-<<<<<<< HEAD
-        public IEnumerable<ControlPoint> AllControlPoints => Groups.SelectMany(g => g.ControlPoints);
-=======
         public IEnumerable<ControlPoint> AllControlPoints => Groups.SelectMany(g => g.ControlPoints).ToArray();
->>>>>>> 8baf569f
 
         /// <summary>
         /// Finds the difficulty control point that is active at <paramref name="time"/>.
