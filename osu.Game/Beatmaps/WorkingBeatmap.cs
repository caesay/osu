--- conflicted
+++ resolved
@@ -155,10 +155,7 @@
 
         public Task<IBeatmap> LoadBeatmapAsync() => (beatmapLoadTask ?? (beatmapLoadTask = Task.Factory.StartNew(() =>
         {
-<<<<<<< HEAD
             // Todo: Handle cancellation during beatmap parsing
-=======
->>>>>>> 7caa6eae
             var b = GetBeatmap() ?? new Beatmap();
 
             // The original beatmap version needs to be preserved as the database doesn't contain it
@@ -170,7 +167,6 @@
             return b;
         }, beatmapCancellation.Token, TaskCreationOptions.LongRunning, TaskScheduler.Default)));
 
-<<<<<<< HEAD
         public IBeatmap Beatmap
         {
             get
@@ -185,9 +181,6 @@
                 }
             }
         }
-=======
-        public IBeatmap Beatmap => LoadBeatmapAsync().Result;
->>>>>>> 7caa6eae
 
         private readonly CancellationTokenSource beatmapCancellation = new CancellationTokenSource();
         protected abstract IBeatmap GetBeatmap();
@@ -244,7 +237,6 @@
             GC.SuppressFinalize(this);
         }
 
-<<<<<<< HEAD
         private bool isDisposed;
 
         protected virtual void Dispose(bool isDisposing)
@@ -257,27 +249,16 @@
             // recycling logic is not here for the time being, as components which use
             // retrieved objects from WorkingBeatmap may not hold a reference to the WorkingBeatmap itself.
             // this should be fine as each retrieved component do have their own finalizers.
-=======
-        protected virtual void Dispose(bool isDisposing)
-        {
-            // recycling logic is not here for the time being, as components which use
-            // retrieved objects from WorkingBeatmap may not hold a reference to the WorkingBeatmap itself.
-            // this should be fine as each retrieved comopnent do have their own finalizers.
->>>>>>> 7caa6eae
 
             // cancelling the beatmap load is safe for now since the retrieval is a synchronous
             // operation. if we add an async retrieval method this may need to be reconsidered.
             beatmapCancellation.Cancel();
-<<<<<<< HEAD
-
             total_count.Value--;
         }
 
         ~WorkingBeatmap()
         {
             Dispose(false);
-=======
->>>>>>> 7caa6eae
         }
 
         #endregion
