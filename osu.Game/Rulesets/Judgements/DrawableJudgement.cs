--- conflicted
+++ resolved
@@ -1,91 +1,87 @@
-﻿// Copyright (c) 2007-2018 ppy Pty Ltd <contact@ppy.sh>.
-// Licensed under the MIT Licence - https://raw.githubusercontent.com/ppy/osu/master/LICENCE
-
-using OpenTK;
-using osu.Framework.Allocation;
-using osu.Framework.Extensions;
-using osu.Framework.Graphics;
-using osu.Framework.Graphics.Containers;
-using osu.Framework.Graphics.Sprites;
-using osu.Game.Graphics;
-using osu.Game.Graphics.Sprites;
-using osu.Game.Rulesets.Objects.Drawables;
-using osu.Game.Rulesets.Scoring;
-using osu.Game.Skinning;
-using OpenTK.Graphics;
-
-namespace osu.Game.Rulesets.Judgements
-{
-    /// <summary>
-    /// A drawable object which visualises the hit result of a <see cref="Judgements.Judgement"/>.
-    /// </summary>
-    public class DrawableJudgement : Container
-    {
-        private const float judgement_size = 80;
-
-        protected readonly Judgement Judgement;
-
-<<<<<<< HEAD
-        protected SpriteText JudgementText;
-=======
-        public readonly DrawableHitObject JudgedObject;
-
-        protected readonly SpriteText JudgementText;
->>>>>>> 09b13ee6
-
-        /// <summary>
-        /// Creates a drawable which visualises a <see cref="Judgements.Judgement"/>.
-        /// </summary>
-        /// <param name="judgement">The judgement to visualise.</param>
-        public DrawableJudgement(Judgement judgement, DrawableHitObject judgedObject)
-        {
-            Judgement = judgement;
-            JudgedObject = judgedObject;
-
-            Size = new Vector2(judgement_size);
-        }
-
-        [BackgroundDependencyLoader]
-        private void load(OsuColour colours)
-        {
-            Child = new SkinnableDrawable($"Play/{Judgement.Result}", _ => JudgementText = new OsuSpriteText
-            {
-                Text = Judgement.Result.GetDescription().ToUpper(),
-                Font = @"Venera",
-                Colour = Judgement.Result == HitResult.Miss ? colours.Red : Color4.White,
-                Scale = new Vector2(0.85f, 1),
-                TextSize = 12
-            }, restrictSize: false);
-        }
-
-        protected override void LoadComplete()
-        {
-            base.LoadComplete();
-
-            this.FadeInFromZero(100, Easing.OutQuint);
-
-            switch (Judgement.Result)
-            {
-                case HitResult.None:
-                    break;
-                case HitResult.Miss:
-                    this.ScaleTo(1.6f);
-                    this.ScaleTo(1, 100, Easing.In);
-
-                    this.MoveToOffset(new Vector2(0, 100), 800, Easing.InQuint);
-                    this.RotateTo(40, 800, Easing.InQuint);
-
-                    this.Delay(600).FadeOut(200);
-                    break;
-                default:
-                    this.ScaleTo(0.9f);
-                    this.ScaleTo(1, 500, Easing.OutElastic);
-
-                    this.Delay(100).FadeOut(400);
-                    break;
-            }
-
-            Expire(true);
-        }
-    }
-}
+﻿// Copyright (c) 2007-2018 ppy Pty Ltd <contact@ppy.sh>.
+// Licensed under the MIT Licence - https://raw.githubusercontent.com/ppy/osu/master/LICENCE
+
+using OpenTK;
+using osu.Framework.Allocation;
+using osu.Framework.Extensions;
+using osu.Framework.Graphics;
+using osu.Framework.Graphics.Containers;
+using osu.Framework.Graphics.Sprites;
+using osu.Game.Graphics;
+using osu.Game.Graphics.Sprites;
+using osu.Game.Rulesets.Objects.Drawables;
+using osu.Game.Rulesets.Scoring;
+using osu.Game.Skinning;
+using OpenTK.Graphics;
+
+namespace osu.Game.Rulesets.Judgements
+{
+    /// <summary>
+    /// A drawable object which visualises the hit result of a <see cref="Judgements.Judgement"/>.
+    /// </summary>
+    public class DrawableJudgement : Container
+    {
+        private const float judgement_size = 80;
+
+        protected readonly Judgement Judgement;
+
+        public readonly DrawableHitObject JudgedObject;
+
+        protected SpriteText JudgementText;
+
+        /// <summary>
+        /// Creates a drawable which visualises a <see cref="Judgements.Judgement"/>.
+        /// </summary>
+        /// <param name="judgement">The judgement to visualise.</param>
+        public DrawableJudgement(Judgement judgement, DrawableHitObject judgedObject)
+        {
+            Judgement = judgement;
+            JudgedObject = judgedObject;
+
+            Size = new Vector2(judgement_size);
+        }
+
+        [BackgroundDependencyLoader]
+        private void load(OsuColour colours)
+        {
+            Child = new SkinnableDrawable($"Play/{Judgement.Result}", _ => JudgementText = new OsuSpriteText
+            {
+                Text = Judgement.Result.GetDescription().ToUpper(),
+                Font = @"Venera",
+                Colour = Judgement.Result == HitResult.Miss ? colours.Red : Color4.White,
+                Scale = new Vector2(0.85f, 1),
+                TextSize = 12
+            }, restrictSize: false);
+        }
+
+        protected override void LoadComplete()
+        {
+            base.LoadComplete();
+
+            this.FadeInFromZero(100, Easing.OutQuint);
+
+            switch (Judgement.Result)
+            {
+                case HitResult.None:
+                    break;
+                case HitResult.Miss:
+                    this.ScaleTo(1.6f);
+                    this.ScaleTo(1, 100, Easing.In);
+
+                    this.MoveToOffset(new Vector2(0, 100), 800, Easing.InQuint);
+                    this.RotateTo(40, 800, Easing.InQuint);
+
+                    this.Delay(600).FadeOut(200);
+                    break;
+                default:
+                    this.ScaleTo(0.9f);
+                    this.ScaleTo(1, 500, Easing.OutElastic);
+
+                    this.Delay(100).FadeOut(400);
+                    break;
+            }
+
+            Expire(true);
+        }
+    }
+}