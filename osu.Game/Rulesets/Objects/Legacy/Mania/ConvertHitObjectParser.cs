﻿// Copyright (c) 2007-2018 ppy Pty Ltd <contact@ppy.sh>.
// Licensed under the MIT Licence - https://raw.githubusercontent.com/ppy/osu/master/LICENCE

using OpenTK;
using osu.Game.Audio;
using osu.Game.Rulesets.Objects.Types;
using System.Collections.Generic;

namespace osu.Game.Rulesets.Objects.Legacy.Mania
{
    /// <summary>
    /// A HitObjectParser to parse legacy osu!mania Beatmaps.
    /// </summary>
    public class ConvertHitObjectParser : Legacy.ConvertHitObjectParser
    {
        public ConvertHitObjectParser(double offset, int formatVersion)
            : base(offset, formatVersion)
        {
        }

        protected override HitObject CreateHit(Vector2 position, bool newCombo, int comboOffset)
        {
            return new ConvertHit
            {
                X = position.X
            };
        }

<<<<<<< HEAD
        protected override HitObject CreateSlider(Vector2 position, bool newCombo, int comboOffset, List<Vector2> controlPoints, double length, CurveType curveType, int repeatCount, List<List<SampleInfo>> nodeSamples)
=======
        protected override HitObject CreateSlider(Vector2 position, bool newCombo, int comboOffset, Vector2[] controlPoints, double length, PathType pathType, int repeatCount, List<List<SampleInfo>> repeatSamples)
>>>>>>> e600cbce
        {
            return new ConvertSlider
            {
                X = position.X,
                ControlPoints = controlPoints,
                Distance = length,
<<<<<<< HEAD
                CurveType = curveType,
                NodeSamples = nodeSamples,
=======
                PathType = pathType,
                RepeatSamples = repeatSamples,
>>>>>>> e600cbce
                RepeatCount = repeatCount
            };
        }

        protected override HitObject CreateSpinner(Vector2 position, bool newCombo, int comboOffset, double endTime)
        {
            return new ConvertSpinner
            {
                X = position.X,
                EndTime = endTime
            };
        }

        protected override HitObject CreateHold(Vector2 position, bool newCombo, int comboOffset, double endTime)
        {
            return new ConvertHold
            {
                X = position.X,
                EndTime = endTime
            };
        }
    }
}<|MERGE_RESOLUTION|>--- conflicted
+++ resolved
@@ -26,24 +26,15 @@
             };
         }
 
-<<<<<<< HEAD
-        protected override HitObject CreateSlider(Vector2 position, bool newCombo, int comboOffset, List<Vector2> controlPoints, double length, CurveType curveType, int repeatCount, List<List<SampleInfo>> nodeSamples)
-=======
-        protected override HitObject CreateSlider(Vector2 position, bool newCombo, int comboOffset, Vector2[] controlPoints, double length, PathType pathType, int repeatCount, List<List<SampleInfo>> repeatSamples)
->>>>>>> e600cbce
+        protected override HitObject CreateSlider(Vector2 position, bool newCombo, int comboOffset, Vector2[] controlPoints, double length, PathType pathType, int repeatCount, List<List<SampleInfo>> nodeSamples)
         {
             return new ConvertSlider
             {
                 X = position.X,
                 ControlPoints = controlPoints,
                 Distance = length,
-<<<<<<< HEAD
-                CurveType = curveType,
+                PathType = pathType,
                 NodeSamples = nodeSamples,
-=======
-                PathType = pathType,
-                RepeatSamples = repeatSamples,
->>>>>>> e600cbce
                 RepeatCount = repeatCount
             };
         }
