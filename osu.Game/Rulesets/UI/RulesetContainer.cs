--- conflicted
+++ resolved
@@ -320,31 +320,11 @@
                 mod.ApplyToDrawableHitObjects(Playfield.HitObjectContainer.Objects);
         }
 
-<<<<<<< HEAD
-        protected override void Update()
-        {
-            base.Update();
-
-            Playfield.Size = GetAspectAdjustedSize() * PlayfieldArea;
-        }
-
+        /// <summary>
+        /// Returns the currently selected mods for this ruleset container.
+        /// </summary>
         public IEnumerable<Mod> ActiveMods { get => Mods; }
 
-        /// <summary>
-        /// Computes the size of the <see cref="Playfield"/> in relative coordinate space after aspect adjustments.
-        /// </summary>
-        /// <returns>The aspect-adjusted size.</returns>
-        protected virtual Vector2 GetAspectAdjustedSize() => Vector2.One;
-
-        /// <summary>
-        /// The area of this <see cref="RulesetContainer"/> that is available for the <see cref="Playfield"/> to use.
-        /// Must be specified in relative coordinate space to this <see cref="RulesetContainer"/>.
-        /// This affects the final size of the <see cref="Playfield"/> but does not affect the <see cref="Playfield"/>'s scale.
-        /// </summary>
-        protected virtual Vector2 PlayfieldArea => new Vector2(0.75f); // A sane default
-
-=======
->>>>>>> 5b048d9a
         /// <summary>
         /// Creates a DrawableHitObject from a HitObject.
         /// </summary>
