--- conflicted
+++ resolved
@@ -1,4 +1,3 @@
-<<<<<<< HEAD
 ﻿// Copyright (c) 2007-2018 ppy Pty Ltd <contact@ppy.sh>.
 // Licensed under the MIT Licence - https://raw.githubusercontent.com/ppy/osu/master/LICENCE
 
@@ -47,50 +46,4 @@
             };
         }
     }
-}
-=======
-﻿// Copyright (c) 2007-2018 ppy Pty Ltd <contact@ppy.sh>.
-// Licensed under the MIT Licence - https://raw.githubusercontent.com/ppy/osu/master/LICENCE
-
-using osu.Framework.Allocation;
-using osu.Framework.Graphics;
-using osu.Game.Configuration;
-
-namespace osu.Game.Overlays.Settings.Sections.Gameplay
-{
-    public class GeneralSettings : SettingsSubsection
-    {
-        protected override string Header => "General";
-
-        [BackgroundDependencyLoader]
-        private void load(OsuConfigManager config)
-        {
-            Children = new Drawable[]
-            {
-                new SettingsSlider<double>
-                {
-                    LabelText = "Background dim",
-                    Bindable = config.GetBindable<double>(OsuSetting.DimLevel),
-                    KeyboardStep = 0.1f
-                },
-                new SettingsSlider<double>
-                {
-                    LabelText = "Background blur",
-                    Bindable = config.GetBindable<double>(OsuSetting.BlurLevel),
-                    KeyboardStep = 0.1f
-                },
-                new SettingsCheckbox
-                {
-                    LabelText = "Show score overlay",
-                    Bindable = config.GetBindable<bool>(OsuSetting.ShowInterface)
-                },
-                new SettingsCheckbox
-                {
-                    LabelText = "Always show key overlay",
-                    Bindable = config.GetBindable<bool>(OsuSetting.KeyOverlay)
-                },
-            };
-        }
-    }
-}
->>>>>>> 306f05b7
+}