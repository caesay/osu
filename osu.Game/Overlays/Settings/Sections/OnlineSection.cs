﻿// Copyright (c) ppy Pty Ltd <contact@ppy.sh>. Licensed under the MIT Licence.
// See the LICENCE file in the repository root for full licence text.

using osu.Framework.Graphics;
using osu.Framework.Graphics.Sprites;
using osu.Game.Overlays.Settings.Sections.Online;

namespace osu.Game.Overlays.Settings.Sections
{
    public class OnlineSection : SettingsSection
    {
        public override string Header => "Online";

        public override Drawable CreateIcon() => new SpriteIcon
        {
            Icon = FontAwesome.Solid.GlobeAsia
        };

        public OnlineSection()
        {
            Children = new Drawable[]
            {
                new WebSettings(),
<<<<<<< HEAD
                new AlertsAndPrivacySettings()
=======
                new IntegrationSettings()
>>>>>>> 774611f1
            };
        }
    }
}<|MERGE_RESOLUTION|>--- conflicted
+++ resolved
@@ -21,11 +21,8 @@
             Children = new Drawable[]
             {
                 new WebSettings(),
-<<<<<<< HEAD
-                new AlertsAndPrivacySettings()
-=======
+                new AlertsAndPrivacySettings(),
                 new IntegrationSettings()
->>>>>>> 774611f1
             };
         }
     }
