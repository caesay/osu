﻿// Copyright (c) ppy Pty Ltd <contact@ppy.sh>. Licensed under the MIT Licence.
// See the LICENCE file in the repository root for full licence text.

using System;
using System.Collections.Generic;
using System.Linq;
using osuTK;
using osu.Framework.Graphics;
using osu.Framework.Graphics.Containers;
using osu.Game.Graphics;
using osu.Game.Graphics.Sprites;
using osu.Game.Online.Chat;

namespace osu.Game.Overlays.Chat.Selection
{
    public class ChannelSection : Container, IHasFilterableChildren
    {
        private readonly OsuSpriteText header;

        public readonly FillFlowContainer<ChannelListItem> ChannelFlow;

        public IEnumerable<IFilterable> FilterableChildren => ChannelFlow.Children;
        public IEnumerable<string> FilterTerms => Array.Empty<string>();

        public bool MatchingFilter
        {
<<<<<<< HEAD
            set { this.FadeTo(value ? 1f : 0f, 100); }
=======
            set => this.FadeTo(value ? 1f : 0f, 100);
>>>>>>> 9fa8e6f3
        }

        public string Header
        {
            get => header.Text;
            set => header.Text = value.ToUpperInvariant();
        }

        public IEnumerable<Channel> Channels
        {
            set => ChannelFlow.ChildrenEnumerable = value.Select(c => new ChannelListItem(c));
        }

        public ChannelSection()
        {
            RelativeSizeAxes = Axes.X;
            AutoSizeAxes = Axes.Y;

            Children = new Drawable[]
            {
                header = new OsuSpriteText
                {
                    Font = OsuFont.GetFont(size: 15, weight: FontWeight.Bold),
                },
                ChannelFlow = new FillFlowContainer<ChannelListItem>
                {
                    RelativeSizeAxes = Axes.X,
                    AutoSizeAxes = Axes.Y,
                    Margin = new MarginPadding { Top = 25 },
                    Spacing = new Vector2(0f, 5f),
                },
            };
        }
    }
}<|MERGE_RESOLUTION|>--- conflicted
+++ resolved
@@ -24,11 +24,7 @@
 
         public bool MatchingFilter
         {
-<<<<<<< HEAD
-            set { this.FadeTo(value ? 1f : 0f, 100); }
-=======
             set => this.FadeTo(value ? 1f : 0f, 100);
->>>>>>> 9fa8e6f3
         }
 
         public string Header
