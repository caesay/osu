--- conflicted
+++ resolved
@@ -81,17 +81,10 @@
                 Direction = FillDirection.Horizontal,
                 Children = new[]
                 {
-<<<<<<< HEAD
-                    length = new Statistic(FontAwesome.Regular.Clock, BeatmapsetsStrings.ShowStatsTotalLength(string.Empty)) { Width = 0.25f },
-                    bpm = new Statistic(FontAwesome.Regular.Circle, BeatmapsetsStrings.ShowStatsBpm) { Width = 0.25f },
-                    circleCount = new Statistic(FontAwesome.Regular.Circle, BeatmapsetsStrings.ShowStatsCountCircles) { Width = 0.25f },
-                    sliderCount = new Statistic(FontAwesome.Regular.Circle, BeatmapsetsStrings.ShowStatsCountSliders) { Width = 0.25f },
-=======
-                    length = new Statistic(BeatmapStatisticsIconType.Length, "Length") { Width = 0.25f },
-                    bpm = new Statistic(BeatmapStatisticsIconType.Bpm, "BPM") { Width = 0.25f },
-                    circleCount = new Statistic(BeatmapStatisticsIconType.Circles, "Circle Count") { Width = 0.25f },
-                    sliderCount = new Statistic(BeatmapStatisticsIconType.Sliders, "Slider Count") { Width = 0.25f },
->>>>>>> 1c7cbc86
+                    length = new Statistic(BeatmapStatisticsIconType.Length, BeatmapsetsStrings.ShowStatsTotalLength(string.Empty)) { Width = 0.25f },
+                    bpm = new Statistic(BeatmapStatisticsIconType.Bpm, BeatmapsetsStrings.ShowStatsBpm) { Width = 0.25f },
+                    circleCount = new Statistic(BeatmapStatisticsIconType.Circles, BeatmapsetsStrings.ShowStatsCountCircles) { Width = 0.25f },
+                    sliderCount = new Statistic(BeatmapStatisticsIconType.Sliders, BeatmapsetsStrings.ShowStatsCountSliders) { Width = 0.25f },
                 },
             };
         }
@@ -114,11 +107,7 @@
                 set => this.value.Text = value;
             }
 
-<<<<<<< HEAD
-            public Statistic(IconUsage icon, LocalisableString name)
-=======
             public Statistic(BeatmapStatisticsIconType icon, string name)
->>>>>>> 1c7cbc86
             {
                 TooltipText = name;
                 RelativeSizeAxes = Axes.X;
