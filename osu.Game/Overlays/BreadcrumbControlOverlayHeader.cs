--- conflicted
+++ resolved
@@ -10,18 +10,6 @@
     public abstract class BreadcrumbControlOverlayHeader : TabControlOverlayHeader<string>
     {
         protected override OsuTabControl<string> CreateTabControl() => new OverlayHeaderBreadcrumbControl();
-
-<<<<<<< HEAD
-        protected BreadcrumbControlOverlayHeader(OverlayColourScheme colourScheme)
-            : base(colourScheme)
-        {
-=======
-        [BackgroundDependencyLoader]
-        private void load(OverlayColourProvider colourProvider)
-        {
-            BreadcrumbControl.AccentColour = colourProvider.Highlight1;
->>>>>>> b424381e
-        }
 
         public class OverlayHeaderBreadcrumbControl : BreadcrumbControl<string>
         {
