﻿// Copyright (c) ppy Pty Ltd <contact@ppy.sh>. Licensed under the MIT Licence.
// See the LICENCE file in the repository root for full licence text.

using osu.Framework.Allocation;
using osu.Framework.Configuration;
using osu.Framework.Graphics;
using osu.Framework.Graphics.Containers;
using osu.Framework.Graphics.Shapes;
using osu.Framework.Logging;
using osu.Framework.Screens;
using osu.Game.Beatmaps;
using osu.Game.Graphics;
using osu.Game.Graphics.Backgrounds;
using osu.Game.Graphics.Containers;
using osu.Game.Graphics.UserInterface;
using osu.Game.Input;
using osu.Game.Online.API;
using osu.Game.Online.Multiplayer;
using osu.Game.Overlays;
using osu.Game.Overlays.BeatmapSet.Buttons;
using osu.Game.Screens.Menu;
using osu.Game.Screens.Multi.Lounge;
using osu.Game.Screens.Multi.Match;
using osuTK;

namespace osu.Game.Screens.Multi
{
    [Cached]
    public class Multiplayer : CompositeDrawable, IOsuScreen, IOnlineComponent
    {
        public bool AllowBeatmapRulesetChange => (screenStack.CurrentScreen as IMultiplayerSubScreen)?.AllowBeatmapRulesetChange ?? true;
        public bool AllowExternalScreenChange => (screenStack.CurrentScreen as IMultiplayerSubScreen)?.AllowExternalScreenChange ?? true;
        public bool CursorVisible => (screenStack.CurrentScreen as IMultiplayerSubScreen)?.AllowExternalScreenChange ?? true;

        public bool HideOverlaysOnEnter => false;
        public OverlayActivation InitialOverlayActivationMode => OverlayActivation.All;

        public bool ValidForResume { get; set; } = true;
        public bool ValidForPush { get; set; } = true;

        public override bool RemoveWhenNotAlive => false;

        private readonly MultiplayerWaveContainer waves;

        private readonly OsuButton createButton;
        private readonly LoungeSubScreen loungeSubScreen;
        private readonly ScreenStack screenStack;

        private readonly Bindable<OverlayActivation> overlayActivationMode = new Bindable<OverlayActivation>();

        [Cached(Type = typeof(IRoomManager))]
        private RoomManager roomManager;

        [Resolved]
        private IBindableBeatmap beatmap { get; set; }

        [Resolved]
        private OsuGameBase game { get; set; }

        [Resolved]
        private OsuGame osuGame { get; set; }

        [Resolved]
        private APIAccess api { get; set; }

        [Resolved]
        private OsuLogo logo { get; set; }

        public Multiplayer()
        {
            Anchor = Anchor.Centre;
            Origin = Anchor.Centre;
            RelativeSizeAxes = Axes.Both;

            InternalChild = waves = new MultiplayerWaveContainer
            {
                RelativeSizeAxes = Axes.Both,
            };

<<<<<<< HEAD
            screenStack = new ScreenStack(loungeSubScreen = new LoungeSubScreen(this.Push)) { RelativeSizeAxes = Axes.Both };
=======
            Padding = new MarginPadding { Horizontal = -HORIZONTAL_OVERFLOW_PADDING };
>>>>>>> 432bc60d

            waves.AddRange(new Drawable[]
            {
                new Container
                {
                    RelativeSizeAxes = Axes.Both,
                    Masking = true,
                    Children = new Drawable[]
                    {
                        new Box
                        {
                            RelativeSizeAxes = Axes.Both,
                            Colour = OsuColour.FromHex(@"3e3a44"),
                        },
                        new Triangles
                        {
                            RelativeSizeAxes = Axes.Both,
                            ColourLight = OsuColour.FromHex(@"3c3842"),
                            ColourDark = OsuColour.FromHex(@"393540"),
                            TriangleScale = 5,
                        },
                    },
                },
                new Container
                {
                    RelativeSizeAxes = Axes.Both,
                    Padding = new MarginPadding { Top = Header.HEIGHT },
                    Child = screenStack
                },
                new Header(screenStack),
                createButton = new HeaderButton
                {
                    Anchor = Anchor.TopRight,
                    Origin = Anchor.TopRight,
                    RelativeSizeAxes = Axes.None,
                    Size = new Vector2(150, Header.HEIGHT - 20),
                    Margin = new MarginPadding
                    {
                        Top = 10,
                        Right = 10 + HORIZONTAL_OVERFLOW_PADDING,
                    },
                    Text = "Create room",
                    Action = () => loungeSubScreen.Push(new Room
                    {
                        Name = { Value = $"{api.LocalUser}'s awesome room" }
                    }),
                },
                roomManager = new RoomManager()
            });

            screenStack.ScreenPushed += screenPushed;
            screenStack.ScreenExited += screenExited;
        }

        private readonly IBindable<bool> isIdle = new BindableBool();

        [BackgroundDependencyLoader(true)]
        private void load(IdleTracker idleTracker)
        {
            api.Register(this);

            if (idleTracker != null)
                isIdle.BindTo(idleTracker.IsIdle);

            if (osuGame != null)
                overlayActivationMode.BindTo(osuGame.OverlayActivationMode);
        }

        protected override void LoadComplete()
        {
            base.LoadComplete();
            isIdle.BindValueChanged(updatePollingRate, true);
        }

        private void updatePollingRate(bool idle)
        {
            roomManager.TimeBetweenPolls = !this.IsCurrentScreen() || !(screenStack.CurrentScreen is LoungeSubScreen) ? 0 : (idle ? 120000 : 15000);
            Logger.Log($"Polling adjusted to {roomManager.TimeBetweenPolls}");
        }

        public void APIStateChanged(APIAccess api, APIState state)
        {
            if (state != APIState.Online)
                forcefullyExit();
        }

        private void forcefullyExit()
        {
            // This is temporary since we don't currently have a way to force screens to be exited
            if (this.IsCurrentScreen())
                this.Exit();
            else
            {
                this.MakeCurrent();
                Schedule(forcefullyExit);
            }
        }

        public void OnEntering(IScreen last)
        {
            this.FadeIn();

            osuGame.Toolbar.State = Visibility.Visible;

            waves.Show();
        }

        public bool OnExiting(IScreen next)
        {
            waves.Hide();

            this.Delay(WaveContainer.DISAPPEAR_DURATION).FadeOut();

            cancelLooping();
            loungeSubScreen.MakeCurrent();
            updatePollingRate(isIdle.Value);

            // the wave overlay transition takes longer than expected to run.
            logo?.AppendAnimatingAction(() => logo.Delay(WaveContainer.DISAPPEAR_DURATION / 2).FadeOut(), false);

            return false;
        }

        public void OnResuming(IScreen last)
        {
            this.FadeIn(250);
            this.ScaleTo(1, 250, Easing.OutSine);

            logo?.AppendAnimatingAction(() => OsuScreen.ApplyLogoArrivingDefaults(logo), true);

            overlayActivationMode.Value = OverlayActivation.All;
            osuGame.Toolbar.State = Visibility.Visible;

            updatePollingRate(isIdle.Value);
        }

        public void OnSuspending(IScreen next)
        {
            this.ScaleTo(1.1f, 250, Easing.InSine);
            this.FadeOut(250);

            cancelLooping();
            roomManager.TimeBetweenPolls = 0;
        }

        private void cancelLooping()
        {
            var track = beatmap.Value.Track;
            if (track != null)
                track.Looping = false;
        }

        protected override void Update()
        {
            base.Update();

            if (!this.IsCurrentScreen()) return;

            if (screenStack.CurrentScreen is MatchSubScreen)
            {
                var track = beatmap.Value.Track;
                if (track != null)
                {
                    track.Looping = true;

                    if (!track.IsRunning)
                    {
                        game.Audio.AddItemToList(track);
                        track.Seek(beatmap.Value.Metadata.PreviewTime);
                        track.Start();
                    }
                }

                createButton.Hide();
            }
            else if (screenStack.CurrentScreen is LoungeSubScreen)
                createButton.Show();
        }

        private void screenPushed(IScreen lastScreen, IScreen newScreen)
            => updatePollingRate(isIdle.Value);

        private void screenExited(IScreen lastScreen, IScreen newScreen)
        {
            if (lastScreen is MatchSubScreen)
                cancelLooping();

            updatePollingRate(isIdle.Value);

            if (screenStack.CurrentScreen == null)
                this.Exit();
        }

        protected override void Dispose(bool isDisposing)
        {
            base.Dispose(isDisposing);
            api?.Unregister(this);
        }

        private class MultiplayerWaveContainer : WaveContainer
        {
            protected override bool StartHidden => true;

            public MultiplayerWaveContainer()
            {
                FirstWaveColour = OsuColour.FromHex(@"654d8c");
                SecondWaveColour = OsuColour.FromHex(@"554075");
                ThirdWaveColour = OsuColour.FromHex(@"44325e");
                FourthWaveColour = OsuColour.FromHex(@"392850");
            }
        }
    }
}<|MERGE_RESOLUTION|>--- conflicted
+++ resolved
@@ -77,11 +77,8 @@
                 RelativeSizeAxes = Axes.Both,
             };
 
-<<<<<<< HEAD
             screenStack = new ScreenStack(loungeSubScreen = new LoungeSubScreen(this.Push)) { RelativeSizeAxes = Axes.Both };
-=======
-            Padding = new MarginPadding { Horizontal = -HORIZONTAL_OVERFLOW_PADDING };
->>>>>>> 432bc60d
+            Padding = new MarginPadding { Horizontal = -OsuScreen.HORIZONTAL_OVERFLOW_PADDING };
 
             waves.AddRange(new Drawable[]
             {
@@ -121,7 +118,7 @@
                     Margin = new MarginPadding
                     {
                         Top = 10,
-                        Right = 10 + HORIZONTAL_OVERFLOW_PADDING,
+                        Right = 10 + OsuScreen.HORIZONTAL_OVERFLOW_PADDING,
                     },
                     Text = "Create room",
                     Action = () => loungeSubScreen.Push(new Room
