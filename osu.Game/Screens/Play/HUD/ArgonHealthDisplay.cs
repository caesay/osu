--- conflicted
+++ resolved
@@ -62,39 +62,8 @@
 
         private double glowBarValue;
 
-<<<<<<< HEAD
         private double healthBarValue;
 
-=======
-        public double GlowBarValue
-        {
-            get => glowBarValue;
-            set
-            {
-                if (Precision.AlmostEquals(glowBarValue, value, 0.0001))
-                    return;
-
-                glowBarValue = value;
-                pathVerticesCache.Invalidate();
-            }
-        }
-
-        private double healthBarValue;
-
-        public double HealthBarValue
-        {
-            get => healthBarValue;
-            set
-            {
-                if (Precision.AlmostEquals(healthBarValue, value, 0.0001))
-                    return;
-
-                healthBarValue = value;
-                pathVerticesCache.Invalidate();
-            }
-        }
-
->>>>>>> a4c9e9f8
         public const float MAIN_PATH_RADIUS = 10f;
 
         private const float curve_start_offset = 70;
@@ -209,15 +178,7 @@
                 pendingMissAnimation = false;
             }
 
-<<<<<<< HEAD
             base.HealthChanged(increase);
-=======
-            if (!pathVerticesCache.IsValid)
-                updatePathVertices();
-
-            mainBar.Alpha = (float)Interpolation.DampContinuously(mainBar.Alpha, Current.Value > 0 ? 1 : 0, 40, Time.Elapsed);
-            glowBar.Alpha = (float)Interpolation.DampContinuously(glowBar.Alpha, GlowBarValue > 0 ? 1 : 0, 40, Time.Elapsed);
->>>>>>> a4c9e9f8
         }
 
         protected override void FinishInitialAnimation(double value)
@@ -351,15 +312,10 @@
             for (int i = 0; i < vertices.Count; i++)
                 vertices[i] -= initialVertex;
 
-<<<<<<< HEAD
             glowBar.Vertices = vertices;
             glowBar.Position = initialVertex;
-=======
-            mainBar.Vertices = healthBarVertices.Select(v => v - healthBarVertices[0]).ToList();
-            mainBar.Position = healthBarVertices[0];
 
             pathVerticesCache.Validate();
->>>>>>> a4c9e9f8
         }
 
         protected override void Dispose(bool isDisposing)
