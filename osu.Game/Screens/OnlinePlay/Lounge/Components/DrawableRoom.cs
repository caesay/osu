--- conflicted
+++ resolved
@@ -291,7 +291,6 @@
                                     }
                                 }
                             },
-<<<<<<< HEAD
                             new FillFlowContainer
                             {
                                 Name = "Right content",
@@ -313,10 +312,8 @@
                                         NumberOfAvatars = NumberOfAvatars
                                     }
                                 }
-                            }
-=======
+                            },
                             passwordIcon = new PasswordProtectedIcon { Alpha = 0 }
->>>>>>> b43f5f75
                         },
                     },
                 },
@@ -359,7 +356,6 @@
             else
                 Alpha = 0;
 
-<<<<<<< HEAD
             roomCategory.BindTo(Room.Category);
             roomCategory.BindValueChanged(c =>
             {
@@ -369,7 +365,7 @@
                 else
                     specialCategoryPill.Hide();
             }, true);
-=======
+
             hasPassword.BindTo(Room.HasPassword);
             hasPassword.BindValueChanged(v => passwordIcon.Alpha = v.NewValue ? 1 : 0, true);
         }
@@ -380,7 +376,7 @@
         {
             new OsuMenuItem("Create copy", MenuItemType.Standard, () =>
             {
-                parentScreen?.OpenNewRoom(Room.DeepClone());
+                lounge?.Open(Room.DeepClone());
             })
         };
 
@@ -401,14 +397,10 @@
 
         public void OnReleased(GlobalAction action)
         {
->>>>>>> b43f5f75
         }
 
         protected override bool ShouldBeConsideredForInput(Drawable child) => state == SelectionState.Selected;
 
-<<<<<<< HEAD
-        private class RoomNameText : OsuSpriteText
-=======
         protected override bool OnClick(ClickEvent e)
         {
             if (Room != selectedRoom.Value)
@@ -428,8 +420,7 @@
             return base.OnClick(e);
         }
 
-        private class RoomName : OsuSpriteText
->>>>>>> b43f5f75
+        private class RoomNameText : OsuSpriteText
         {
             [Resolved(typeof(Room), nameof(Online.Rooms.Room.Name))]
             private Bindable<string> name { get; set; }
@@ -446,7 +437,6 @@
             }
         }
 
-<<<<<<< HEAD
         private class RoomHostText : OnlinePlayComposite
         {
             private LinkFlowContainer hostText;
@@ -482,19 +472,11 @@
             }
         }
 
-        public MenuItem[] ContextMenuItems => new MenuItem[]
-=======
         public class PasswordProtectedIcon : CompositeDrawable
->>>>>>> b43f5f75
         {
             [BackgroundDependencyLoader]
             private void load(OsuColour colours)
             {
-<<<<<<< HEAD
-                loungeScreen?.OpenNewRoom(Room.CreateCopy());
-            })
-        };
-=======
                 Anchor = Anchor.TopRight;
                 Origin = Anchor.TopRight;
 
@@ -569,6 +551,5 @@
                 passwordTextbox.OnCommit += (_, __) => JoinRequested?.Invoke(room, passwordTextbox.Text);
             }
         }
->>>>>>> b43f5f75
     }
 }