--- conflicted
+++ resolved
@@ -759,13 +759,8 @@
 
             protected override void PerformSelection()
             {
-<<<<<<< HEAD
-                if (LastSelected == null)
+                if (LastSelected == null || LastSelected.Filtered.Value)
                     carousel?.SelectNextRandom();
-=======
-                if (LastSelected == null || LastSelected.Filtered.Value)
-                    carousel.SelectNextRandom();
->>>>>>> 4fbf94f9
                 else
                     base.PerformSelection();
             }
