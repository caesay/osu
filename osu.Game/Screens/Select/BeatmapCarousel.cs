--- conflicted
+++ resolved
@@ -931,21 +931,6 @@
                 Masking = false;
             }
 
-<<<<<<< HEAD
-=======
-            protected override void OnUserScroll(float value, bool animated = true, double? distanceDecay = default)
-            {
-                UserScrolling = true;
-                base.OnUserScroll(value, animated, distanceDecay);
-            }
-
-            public new void ScrollTo(float value, bool animated = true, double? distanceDecay = null)
-            {
-                UserScrolling = false;
-                base.ScrollTo(value, animated, distanceDecay);
-            }
-
->>>>>>> bf7ce18f
             protected override bool OnMouseDown(MouseDownEvent e)
             {
                 if (e.Button == MouseButton.Right)
