// Copyright (c) ppy Pty Ltd <contact@ppy.sh>. Licensed under the MIT Licence.
// See the LICENCE file in the repository root for full licence text.

using System;
using System.Linq;
using osu.Game.Beatmaps;
using osu.Game.Screens.Select.Filter;

namespace osu.Game.Screens.Select.Carousel
{
    public class CarouselBeatmap : CarouselItem
    {
        public override float TotalHeight => DrawableCarouselBeatmap.HEIGHT;

        public readonly BeatmapInfo BeatmapInfo;

        public CarouselBeatmap(BeatmapInfo beatmapInfo)
        {
            BeatmapInfo = beatmapInfo;
            State.Value = CarouselItemState.Collapsed;
        }

        public override DrawableCarouselItem CreateDrawableRepresentation() => new DrawableCarouselBeatmap(this);

        public override void Filter(FilterCriteria criteria)
        {
            base.Filter(criteria);

            bool match =
                criteria.Ruleset == null ||
                BeatmapInfo.Ruleset.ShortName == criteria.Ruleset.ShortName ||
                (BeatmapInfo.Ruleset.OnlineID == 0 && criteria.Ruleset.OnlineID != 0 && criteria.AllowConvertedBeatmaps);

            if (BeatmapInfo.BeatmapSet?.Equals(criteria.SelectedBeatmapSet) == true)
            {
                // only check ruleset equality or convertability for selected beatmap
                Filtered.Value = !match;
                return;
            }

            match &= !criteria.StarDifficulty.HasFilter || criteria.StarDifficulty.IsInRange(BeatmapInfo.StarRating);
            match &= !criteria.ApproachRate.HasFilter || criteria.ApproachRate.IsInRange(BeatmapInfo.Difficulty.ApproachRate);
            match &= !criteria.DrainRate.HasFilter || criteria.DrainRate.IsInRange(BeatmapInfo.Difficulty.DrainRate);
            match &= !criteria.CircleSize.HasFilter || criteria.CircleSize.IsInRange(BeatmapInfo.Difficulty.CircleSize);
            match &= !criteria.OverallDifficulty.HasFilter || criteria.OverallDifficulty.IsInRange(BeatmapInfo.Difficulty.OverallDifficulty);
            match &= !criteria.Length.HasFilter || criteria.Length.IsInRange(BeatmapInfo.Length);
            match &= !criteria.BPM.HasFilter || criteria.BPM.IsInRange(BeatmapInfo.BPM);

            match &= !criteria.BeatDivisor.HasFilter || criteria.BeatDivisor.IsInRange(BeatmapInfo.BeatDivisor);
            match &= !criteria.OnlineStatus.HasFilter || criteria.OnlineStatus.IsInRange(BeatmapInfo.Status);

            match &= !criteria.Creator.HasFilter || criteria.Creator.Matches(BeatmapInfo.Metadata.Author.Username);
            match &= !criteria.Artist.HasFilter || criteria.Artist.Matches(BeatmapInfo.Metadata.Artist) ||
                     criteria.Artist.Matches(BeatmapInfo.Metadata.ArtistUnicode);

            match &= !criteria.UserStarDifficulty.HasFilter || criteria.UserStarDifficulty.IsInRange(BeatmapInfo.StarRating);

            if (match && criteria.SearchTerms.Length > 0)
            {
                string[] terms = BeatmapInfo.GetSearchableTerms();

                foreach (string criteriaTerm in criteria.SearchTerms)
                    match &= terms.Any(term => term.Contains(criteriaTerm, StringComparison.InvariantCultureIgnoreCase));

                // if a match wasn't found via text matching of terms, do a second catch-all check matching against online IDs.
                // this should be done after text matching so we can prioritise matching numbers in metadata.
                if (!match && criteria.SearchNumber.HasValue)
                {
                    match = (BeatmapInfo.OnlineID == criteria.SearchNumber.Value) ||
                            (BeatmapInfo.BeatmapSet?.OnlineID == criteria.SearchNumber.Value);
                }
            }

            if (match)
                match &= criteria.Collection?.Beatmaps.Contains(BeatmapInfo) ?? true;

            if (match && criteria.RulesetCriteria != null)
                match &= criteria.RulesetCriteria.Matches(BeatmapInfo);

            Filtered.Value = !match;
        }

        public override int CompareTo(FilterCriteria criteria, CarouselItem other)
        {
            if (!(other is CarouselBeatmap otherBeatmap))
                return base.CompareTo(criteria, other);

            switch (criteria.Sort)
            {
                default:
                case SortMode.Difficulty:
<<<<<<< HEAD
                    int ruleset = BeatmapInfo.Ruleset.CompareTo(otherBeatmap.BeatmapInfo.Ruleset);
=======
                    int ruleset = BeatmapInfo.Ruleset.OnlineID.CompareTo(otherBeatmap.BeatmapInfo.Ruleset.OnlineID);
>>>>>>> d7fd11a1
                    if (ruleset != 0) return ruleset;

                    return BeatmapInfo.StarRating.CompareTo(otherBeatmap.BeatmapInfo.StarRating);
            }
        }

        public override string ToString() => BeatmapInfo.ToString();
    }
}<|MERGE_RESOLUTION|>--- conflicted
+++ resolved
@@ -89,11 +89,8 @@
             {
                 default:
                 case SortMode.Difficulty:
-<<<<<<< HEAD
                     int ruleset = BeatmapInfo.Ruleset.CompareTo(otherBeatmap.BeatmapInfo.Ruleset);
-=======
-                    int ruleset = BeatmapInfo.Ruleset.OnlineID.CompareTo(otherBeatmap.BeatmapInfo.Ruleset.OnlineID);
->>>>>>> d7fd11a1
+
                     if (ruleset != 0) return ruleset;
 
                     return BeatmapInfo.StarRating.CompareTo(otherBeatmap.BeatmapInfo.StarRating);
