--- conflicted
+++ resolved
@@ -2,17 +2,12 @@
 // Licensed under the MIT Licence - https://raw.githubusercontent.com/ppy/osu/master/LICENCE
 
 using osu.Framework.Allocation;
-<<<<<<< HEAD
 using osu.Framework.Audio.Track;
 using osu.Framework.Configuration;
 using osu.Framework.Graphics;
+using osu.Framework.Graphics.Audio;
 using osu.Framework.Input;
 using osu.Framework.Timing;
-=======
-using osu.Framework.Configuration;
-using osu.Framework.Graphics;
-using osu.Framework.Graphics.Audio;
->>>>>>> 06599199
 using osu.Game.Beatmaps;
 using osu.Game.Graphics;
 
@@ -35,8 +30,10 @@
         private WaveformGraph waveform;
 
         [BackgroundDependencyLoader]
-        private void load(IBindableBeatmap beatmap)
+        private void load(IBindableBeatmap beatmap, IAdjustableClock adjustableClock)
         {
+            this.adjustableClock = adjustableClock;
+
             Child = waveform = new WaveformGraph
             {
                 RelativeSizeAxes = Axes.Both,
@@ -54,12 +51,6 @@
             base.LoadComplete();
             Beatmap.BindValueChanged(b => waveform.Waveform = b.Waveform);
             waveform.Waveform = Beatmap.Value.Waveform;
-        }
-
-        [BackgroundDependencyLoader]
-        private void load(IAdjustableClock adjustableClock)
-        {
-            this.adjustableClock = adjustableClock;
         }
 
         /// <summary>
